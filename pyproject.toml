--- conflicted
+++ resolved
@@ -1,23 +1,13 @@
 [project]
 name = "boring-semantic-layer"
-<<<<<<< HEAD
 version = "0.2.0"
-=======
-version = "0.1.12"
->>>>>>> 04697577
 description = "A boring semantic layer built with ibis"
 readme = "README.md"
 requires-python = ">=3.10"
 dependencies = [
     "attrs>=25.3.0",
-<<<<<<< HEAD
-    "ibis-framework",
-    "packaging", # required to install ibis-framework with no backend
-    "PyYAML>=6.0",
-=======
     "ibis-framework", # required to install ibis-framework with no backend
-    "packaging",
->>>>>>> 04697577
+    "packaging"
 ]
 urls = { Homepage = "https://github.com/boringdata/boring-semantic-layer/tree/main" }
 license = "MIT"
@@ -43,9 +33,6 @@
 fastmcp = [
     "fastmcp>=2.12.4",
 ]
-fastmcp = [
-    "fastmcp>=2.12.4",
-]
 
 [build-system]
 requires = ["hatchling"]
