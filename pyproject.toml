--- conflicted
+++ resolved
@@ -9,11 +9,7 @@
     "packaging",
     "pyyaml>=6.0",
     "returns>=0.26.0",
-<<<<<<< HEAD
-    "xorq>=0.3.3",  # Required for profile management
-=======
     "xorq>=0.3.4"
->>>>>>> 52b7dfba
 ]
 urls = { Homepage = "https://github.com/boringdata/boring-semantic-layer/tree/main" }
 license = "MIT"
@@ -22,11 +18,7 @@
 ]
 
 [project.optional-dependencies]
-<<<<<<< HEAD
-examples = ["ibis-framework[duckdb]>=10.6.0", "duckdb<1.4"]
-=======
 examples = ["xorq[duckdb]>=0.3.4", "xorq", "duckdb<1.4"]
->>>>>>> 52b7dfba
 viz-altair = ["altair>=5.0.0", "vl-convert-python>=1.0.0"]
 viz-plotly = ["plotly>=6.3.0", "kaleido", "nbformat>=4.2.0"]
 viz-plotext = ["plotext>=5.0.0"]
