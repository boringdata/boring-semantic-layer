[project]
name = "boring-semantic-layer"
version = "0.2.0"
description = "A boring semantic layer built with ibis"
readme = "README.md"
requires-python = ">=3.10"
dependencies = [
    "attrs>=25.3.0",
    "ibis-framework>=11.0.0", # required to install ibis-framework with no backend
    "packaging",
    "pyyaml>=6.0",
    "returns>=0.26.0",
    "xorq>=0.3.3",  # Required for profile management
]
urls = { Homepage = "https://github.com/boringdata/boring-semantic-layer/tree/main" }
license = "MIT"
license-files = [
    "LICENSE",
]

[project.optional-dependencies]
examples = ["ibis-framework[duckdb]>=10.6.0", "duckdb<1.4"]
viz-altair = ["altair>=5.0.0", "vl-convert-python>=1.0.0"]
viz-plotly = ["plotly>=6.3.0", "kaleido", "nbformat>=4.2.0"]
viz-plotext = ["plotext>=5.0.0"]
dev = [
<<<<<<< HEAD
    "boring-semantic-layer[fastmcp,examples,viz-altair,viz-plotly]",
=======
    "boring-semantic-layer[fastmcp,examples,xorq,viz-altair,viz-plotly,viz-plotext]",
>>>>>>> 38337988
    "ruff>=0.6.7",
    "pre-commit>=4.2.0",
    "pytest",
    "pandas>=2.3.0",
    "urllib3>=2.2.3",
    "pytest-asyncio",
    "malloy>=0.1.0", # Malloy tests
]
fastmcp = [
    "fastmcp>=2.12.4",
]

[build-system]
requires = ["hatchling"]
build-backend = "hatchling.build"

[tool.pytest.ini_options]
markers = [
    "slow: marks tests as slow (deselect with '-m \"not slow\"')",
]

[dependency-groups]
dev = [
    "adbc-driver-sqlite>=1.9.0",
    "ipython>=8.37.0",
    "xorq>=0.3.3",
]

[tool.ruff]
target-version = "py310"
line-length = 100

[tool.ruff.lint]
select = [
    "E",     # pycodestyle errors
    "F",     # pyflakes
    "I",     # isort
    "UP",    # pyupgrade
    "B",     # flake8-bugbear
    "SIM",   # flake8-simplify
]
ignore = [
    "E501",  # line-too-long (handled by formatter)
    "S101",  # assert-used (needed for tests)
    "COM812",  # trailing-comma (conflicts with formatter)
]

[tool.ruff.lint.per-file-ignores]
"tests/**/*.py" = [
    "S101",      # assert-used
    "PLR2004",   # magic-value-comparison
    "ANN",       # type annotations not required in tests
]
"**/tests/**/*.py" = [
    "S101",      # assert-used
    "PLR2004",   # magic-value-comparison
    "ANN",       # type annotations not required in tests
]

[tool.ruff.lint.isort]
known-first-party = ["boring_semantic_layer"]<|MERGE_RESOLUTION|>--- conflicted
+++ resolved
@@ -24,11 +24,7 @@
 viz-plotly = ["plotly>=6.3.0", "kaleido", "nbformat>=4.2.0"]
 viz-plotext = ["plotext>=5.0.0"]
 dev = [
-<<<<<<< HEAD
-    "boring-semantic-layer[fastmcp,examples,viz-altair,viz-plotly]",
-=======
     "boring-semantic-layer[fastmcp,examples,xorq,viz-altair,viz-plotly,viz-plotext]",
->>>>>>> 38337988
     "ruff>=0.6.7",
     "pre-commit>=4.2.0",
     "pytest",
