--- conflicted
+++ resolved
@@ -70,53 +70,6 @@
         id: deployment
         uses: actions/deploy-pages@v4
 
-<<<<<<< HEAD
-  # Test release process (no environment protection, no actual publishing)
-  test-release:
-    name: Test Release
-    if: |
-      (github.event_name == 'push' && github.ref == 'refs/heads/bslv2') ||
-      (github.event_name == 'pull_request' && github.head_ref == 'bslv2')
-    needs: test
-    runs-on: ubuntu-latest
-    steps:
-      - uses: actions/checkout@v4
-
-      - uses: actions/setup-python@v5
-        with:
-          python-version: "3.12"
-
-      - name: Install uv
-        uses: astral-sh/setup-uv@v6
-        with:
-          enable-cache: true
-
-      - name: Install dependencies
-        run: uv sync --all-extras
-
-      - name: Build package
-        run: uv build
-
-      - name: Test wheel installation
-        run: |
-          python -m venv test_env
-          test_env/bin/pip install dist/*.whl
-          test_env/bin/python -c "import boring_semantic_layer; print('✓ Successfully imported boring-semantic-layer')"
-
-      - name: Verify package contents
-        run: |
-          echo "Package contents:"
-          ls -lh dist/
-          echo "Wheel contents:"
-          unzip -l dist/*.whl | head -30
-
-      - name: Cleanup temporary artifacts
-        if: always()
-        run: |
-          rm -rf test_env dist
-
-=======
->>>>>>> 8d8cefab
   # Release to PyPI (only on GitHub release)
   release-pypi:
     name: Release to PyPI
