# Byte-compiled / optimized / DLL files
__pycache__/
*.py[cod]
*$py.class

# C extensions
*.so

# Distribution / packaging
.Python
build/
develop-eggs/
dist/
downloads/
eggs/
.eggs/
lib/
lib64/
parts/
sdist/
var/
wheels/
pip-wheel-metadata/
share/python-wheels/
*.egg-info/
.installed.cfg
*.egg
MANIFEST

# PyInstaller
*.manifest
*.spec

# Installer logs
pip-log.txt
pip-delete-this-directory.txt

# Unit test / coverage reports
htmlcov/
.tox/
.nox/
.coverage
.coverage.*
.cache
nosetests.xml
coverage.xml
*.cover
*.py,cover
.hypothesis/
.pytest_cache/

# Translations
*.mo
*.pot

# Django stuff:
*.log
local_settings.py
db.sqlite3
db.sqlite3-journal

# Flask stuff:
instance/
.webassets-cache

# Scrapy stuff:
.scrapy

# Sphinx documentation
docs/_build/

# PyBuilder
target/

# Jupyter Notebook
.ipynb_checkpoints

# IPython
profile_default/
ipython_config.py

# pyenv
.python-version

# pipenv
Pipfile.lock

# PEP 582
__pypackages__/

# Celery stuff
celerybeat-schedule
celerybeat.pid

# SageMath parsed files
*.sage.py

# Environments
.env
.venv
env/
venv/
ENV/
env.bak/
venv.bak/

# Spyder project settings
.spyderproject
.spyproject

# Rope project settings
.ropeproject

# mkdocs documentation
/site

# mypy
.mypy_cache/
.dmypy.json
dmypy.json

# Pyre type checker
.pyre/

# IDEs
.vscode/
.idea/
*.swp
*.swo
*~

# macOS
.DS_Store

# Archived documentation
docs-archive/
<<<<<<< HEAD
*.db

# xorq build artifacts
builds/
=======
.direnv
>>>>>>> 92b23e99
<|MERGE_RESOLUTION|>--- conflicted
+++ resolved
@@ -134,11 +134,8 @@
 
 # Archived documentation
 docs-archive/
-<<<<<<< HEAD
 *.db
 
 # xorq build artifacts
 builds/
-=======
-.direnv
->>>>>>> 92b23e99
+.direnv