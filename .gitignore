# Byte-compiled / optimized / DLL files
__pycache__/
*.py[cod]
*$py.class

# C extensions
*.so

# Distribution / packaging
.Python
build/
develop-eggs/
dist/
downloads/
eggs/
.eggs/
lib/
lib64/
parts/
sdist/
var/
wheels/
pip-wheel-metadata/
share/python-wheels/
*.egg-info/
.installed.cfg
*.egg
MANIFEST

# PyInstaller
*.manifest
*.spec

# Installer logs
pip-log.txt
pip-delete-this-directory.txt

# Unit test / coverage reports
htmlcov/
.tox/
.nox/
.coverage
.coverage.*
.cache
nosetests.xml
coverage.xml
*.cover
*.py,cover
.hypothesis/
.pytest_cache/

# Translations
*.mo
*.pot

# Django stuff:
*.log
local_settings.py
db.sqlite3
db.sqlite3-journal

# Flask stuff:
instance/
.webassets-cache

# Scrapy stuff:
.scrapy

# Sphinx documentation
docs/_build/

# PyBuilder
target/

# Jupyter Notebook
.ipynb_checkpoints

# IPython
profile_default/
ipython_config.py

# pyenv
.python-version

# pipenv
Pipfile.lock

# PEP 582
__pypackages__/

# Celery stuff
celerybeat-schedule
celerybeat.pid

# SageMath parsed files
*.sage.py

# Environments
.env
.venv
env/
venv/
ENV/
env.bak/
venv.bak/

# Spyder project settings
.spyderproject
.spyproject

# Rope project settings
.ropeproject

# mkdocs documentation
/site

# mypy
.mypy_cache/
.dmypy.json
dmypy.json

# Pyre type checker
.pyre/

# IDEs
.vscode/
.idea/
*.swp
*.swo
*~

# macOS
.DS_Store

# Archived documentation
docs-archive/
<<<<<<< HEAD
*.db

# xorq build artifacts
builds/
=======
.direnv
>>>>>>> 52b7dfba
<|MERGE_RESOLUTION|>--- conflicted
+++ resolved
@@ -134,11 +134,4 @@
 
 # Archived documentation
 docs-archive/
-<<<<<<< HEAD
-*.db
-
-# xorq build artifacts
-builds/
-=======
-.direnv
->>>>>>> 52b7dfba
+.direnv