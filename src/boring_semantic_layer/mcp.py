--- conflicted
+++ resolved
@@ -1,12 +1,8 @@
 """MCP functionality for semantic models."""
 
-<<<<<<< HEAD
-from mcp.server.fastmcp import FastMCP
+from fastmcp import FastMCP
 from typing import Annotated, Any, Dict, List, Optional, Union, Literal
-=======
-from fastmcp import FastMCP
-from typing import Annotated, Any, Dict, List, Optional, Union, Tuple, Literal
->>>>>>> 037c3f0a
+
 from .time_grain import TIME_GRAIN_ORDER
 
 from .semantic_model import SemanticModel
