"""Tests for YAML loading functionality with semantic API."""

import os
import tempfile

import ibis
import pytest

from boring_semantic_layer import SemanticTable, from_yaml


@pytest.fixture
def duckdb_conn():
    """Create a DuckDB connection for testing."""
    return ibis.duckdb.connect()


@pytest.fixture
def sample_tables(duckdb_conn):
    """Create sample tables for testing."""
    # Create carriers table
    carriers_data = {
        "code": ["AA", "UA", "DL", "SW"],
        "name": [
            "American Airlines",
            "United Airlines",
            "Delta Airlines",
            "Southwest Airlines",
        ],
        "nickname": ["American", "United", "Delta", "Southwest"],
    }
    carriers_tbl = duckdb_conn.create_table("carriers", carriers_data)

    # Create flights table
    flights_data = {
        "carrier": ["AA", "UA", "DL", "AA", "SW", "UA"],
        "origin": ["JFK", "LAX", "ATL", "JFK", "DAL", "ORD"],
        "destination": ["LAX", "JFK", "ORD", "ATL", "HOU", "LAX"],
        "dep_delay": [10, -5, 20, 0, 15, 30],
        "distance": [2475, 2475, 606, 760, 239, 1744],
        "tail_num": ["N123", "N456", "N789", "N123", "N987", "N654"],
        "arr_time": [
            "2024-01-01 10:00:00",
            "2024-01-01 11:00:00",
            "2024-01-01 12:00:00",
            "2024-01-01 13:00:00",
            "2024-01-01 14:00:00",
            "2024-01-01 15:00:00",
        ],
        "dep_time": [
            "2024-01-01 07:00:00",
            "2024-01-01 08:00:00",
            "2024-01-01 09:00:00",
            "2024-01-01 10:00:00",
            "2024-01-01 11:00:00",
            "2024-01-01 12:00:00",
        ],
    }
    # Convert time strings to timestamp
    flights_tbl = duckdb_conn.create_table("flights", flights_data)
    flights_tbl = flights_tbl.mutate(
        arr_time=flights_tbl.arr_time.cast("timestamp"),
        dep_time=flights_tbl.dep_time.cast("timestamp"),
    )

    return {"carriers_tbl": carriers_tbl, "flights_tbl": flights_tbl}


def test_load_simple_model(sample_tables):
    """Test loading a simple model without joins."""
    yaml_content = """
carriers:
  table: carriers_tbl
  description: "Airline carriers"

  dimensions:
    code: _.code
    name: _.name
    nickname: _.nickname

  measures:
    carrier_count: _.count()
"""

    with tempfile.NamedTemporaryFile(mode="w", suffix=".yml", delete=False) as f:
        f.write(yaml_content)
        yaml_path = f.name

    try:
        # Load model from YAML
        models = from_yaml(yaml_path, tables=sample_tables)
        model = models["carriers"]

        # Verify it's a SemanticTable
        assert isinstance(model, SemanticTable)
        assert model.name == "carriers"

        # Verify dimensions
        assert "code" in model.dimensions
        assert "name" in model.dimensions
        assert "nickname" in model.dimensions

        # Verify measures
        assert "carrier_count" in model.measures

        # Test a query
        result = model.group_by("name").aggregate("carrier_count").execute()
        assert len(result) == 4
        assert "carrier_count" in result.columns

    finally:
        os.unlink(yaml_path)


def test_load_model_with_descriptions(sample_tables):
    """Test loading a model with descriptions in extended format."""
    yaml_content = """
carriers:
  table: carriers_tbl

  dimensions:
    code:
      expr: _.code
      description: "Airline code"
    name:
      expr: _.name
      description: "Full airline name"

  measures:
    carrier_count:
      expr: _.count()
      description: "Number of carriers"
"""

    with tempfile.NamedTemporaryFile(mode="w", suffix=".yml", delete=False) as f:
        f.write(yaml_content)
        yaml_path = f.name

    try:
        models = from_yaml(yaml_path, tables=sample_tables)
        model = models["carriers"]

        # Verify dimensions with descriptions
        assert model.get_dimensions()["code"].description == "Airline code"
        assert model.get_dimensions()["name"].description == "Full airline name"

        # Verify measures with descriptions (use _base_measures to get Measure objects)
        assert model._base_measures["carrier_count"].description == "Number of carriers"

    finally:
        os.unlink(yaml_path)


def test_load_model_with_time_dimension(sample_tables):
    """Test loading a model with time dimension metadata."""
    yaml_content = """
flights:
  table: flights_tbl

  dimensions:
    origin: _.origin
    arr_time:
      expr: _.arr_time
      description: "Arrival time"
      is_time_dimension: true
      smallest_time_grain: "TIME_GRAIN_DAY"

  measures:
    flight_count: _.count()
"""

    with tempfile.NamedTemporaryFile(mode="w", suffix=".yml", delete=False) as f:
        f.write(yaml_content)
        yaml_path = f.name

    try:
        models = from_yaml(yaml_path, tables=sample_tables)
        model = models["flights"]

        # Verify time dimension metadata
        arr_time_dim = model.get_dimensions()["arr_time"]
        assert arr_time_dim.is_time_dimension is True
        assert arr_time_dim.smallest_time_grain == "TIME_GRAIN_DAY"

    finally:
        os.unlink(yaml_path)


def test_load_model_with_join_one(sample_tables):
    """Test loading a model with a one-to-one join."""
    yaml_content = """
carriers:
  table: carriers_tbl
  dimensions:
    code: _.code
    name: _.name
  measures:
    carrier_count: _.count()

flights:
  table: flights_tbl
  dimensions:
    origin: _.origin
    carrier: _.carrier
  measures:
    flight_count: _.count()
    avg_distance: _.distance.mean()
  joins:
    carriers:
      model: carriers
      type: one
      left_on: carrier
      right_on: code
"""

    with tempfile.NamedTemporaryFile(mode="w", suffix=".yml", delete=False) as f:
        f.write(yaml_content)
        yaml_path = f.name

    try:
        models = from_yaml(yaml_path, tables=sample_tables)
        flights = models["flights"]

        # Test query with joined dimension (use dot notation)
        result = (
            flights.group_by("flights.origin", "carriers.name").aggregate("flight_count").execute()
        )

        # Verify the join worked
        assert "flights.origin" in result.columns
        assert "carriers.name" in result.columns
        assert "flight_count" in result.columns
        assert len(result) > 0

    finally:
        os.unlink(yaml_path)


def test_load_multiple_models(sample_tables):
    """Test loading multiple models from the same YAML file."""
    yaml_content = """
carriers:
  table: carriers_tbl
  dimensions:
    code: _.code
    name: _.name
  measures:
    carrier_count: _.count()

flights:
  table: flights_tbl
  dimensions:
    origin: _.origin
    destination: _.destination
  measures:
    flight_count: _.count()
"""

    with tempfile.NamedTemporaryFile(mode="w", suffix=".yml", delete=False) as f:
        f.write(yaml_content)
        yaml_path = f.name

    try:
        models = from_yaml(yaml_path, tables=sample_tables)

        # Verify both models were loaded
        assert "carriers" in models
        assert "flights" in models

        # Test both models work
        carriers_result = models["carriers"].group_by("name").aggregate("carrier_count").execute()
        assert len(carriers_result) == 4

        flights_result = models["flights"].group_by("origin").aggregate("flight_count").execute()
        assert len(flights_result) > 0

    finally:
        os.unlink(yaml_path)


def test_error_on_missing_table(sample_tables):
    """Test that an error is raised when referencing a non-existent table."""
    yaml_content = """
missing:
  table: nonexistent_table
  dimensions:
    col: _.col
  measures:
    count: _.count()
"""

    with tempfile.NamedTemporaryFile(mode="w", suffix=".yml", delete=False) as f:
        f.write(yaml_content)
        yaml_path = f.name

    try:
        with pytest.raises(KeyError, match="Table 'nonexistent_table' not found"):
            from_yaml(yaml_path, tables=sample_tables)
    finally:
        os.unlink(yaml_path)


def test_error_on_missing_join_model(sample_tables):
    """Test that an error is raised when joining to a non-existent model."""
    yaml_content = """
flights:
  table: flights_tbl
  dimensions:
    origin: _.origin
  measures:
    flight_count: _.count()
  joins:
    missing:
      model: nonexistent_model
      type: one
      left_on: carrier
      right_on: code
"""

    with tempfile.NamedTemporaryFile(mode="w", suffix=".yml", delete=False) as f:
        f.write(yaml_content)
        yaml_path = f.name

    try:
        with pytest.raises(KeyError, match="Model 'nonexistent_model'.*not found"):
            from_yaml(yaml_path, tables=sample_tables)
    finally:
        os.unlink(yaml_path)


def test_mixed_simple_and_extended_format(sample_tables):
    """Test mixing simple and extended dimension/measure formats."""
    yaml_content = """
flights:
  table: flights_tbl
  dimensions:
    origin: _.origin
    destination:
      expr: _.destination
      description: "Destination airport"
  measures:
    flight_count: _.count()
    avg_distance:
      expr: _.distance.mean()
      description: "Average flight distance"
"""

    with tempfile.NamedTemporaryFile(mode="w", suffix=".yml", delete=False) as f:
        f.write(yaml_content)
        yaml_path = f.name

    try:
        models = from_yaml(yaml_path, tables=sample_tables)
        model = models["flights"]

        # Simple format dimension has no description
        assert model.get_dimensions()["origin"].description is None

        # Extended format dimension has description
        assert model.get_dimensions()["destination"].description == "Destination airport"

        # Simple format measure has no description (use _base_measures to get Measure objects)
        assert model._base_measures["flight_count"].description is None

        # Extended format measure has description
        assert model._base_measures["avg_distance"].description == "Average flight distance"

    finally:
        os.unlink(yaml_path)


def test_computed_dimensions(sample_tables):
    """Test loading models with computed/derived dimensions."""
    yaml_content = """
flights:
  table: flights_tbl
  dimensions:
    origin: _.origin
    destination: _.destination
    route: _.origin + '-' + _.destination
    is_delayed: _.dep_delay > 0
  measures:
    flight_count: _.count()
"""

    with tempfile.NamedTemporaryFile(mode="w", suffix=".yml", delete=False) as f:
        f.write(yaml_content)
        yaml_path = f.name

    try:
        models = from_yaml(yaml_path, tables=sample_tables)
        model = models["flights"]

        # Test computed dimension in query
        result = model.group_by("route").aggregate("flight_count").execute()

        routes = result["route"].tolist()
        assert "JFK-LAX" in routes
        assert "LAX-JFK" in routes
        assert len(result) == 6  # 6 unique routes

    finally:
        os.unlink(yaml_path)


def test_complex_measure_expressions(sample_tables):
    """Test loading models with complex measure expressions.

    Note: With ColumnProxy enabled, complex BinOp expressions need base measures defined first.
    """
    yaml_content = """
flights:
  table: flights_tbl
  dimensions:
    carrier: _.carrier
  measures:
    flight_count: _.count()
    on_time_rate: (_.dep_delay <= 0).mean()
    total_delay: _.dep_delay.sum()
    total_distance: _.distance.sum()
"""

    with tempfile.NamedTemporaryFile(mode="w", suffix=".yml", delete=False) as f:
        f.write(yaml_content)
        yaml_path = f.name

    try:
        models = from_yaml(yaml_path, tables=sample_tables)
        model = models["flights"]

        # Test complex measures - we can add calc measures after loading
        flights_with_calc = model.with_measures(
            delay_per_mile=lambda t: t.total_delay / t.total_distance,
        )

        # Test complex measures
        result = (
            flights_with_calc.group_by("carrier")
            .aggregate("on_time_rate", "delay_per_mile")
            .execute()
        )

        assert "on_time_rate" in result.columns
        assert "delay_per_mile" in result.columns
        assert len(result) == 4  # 4 carriers

        # Test without grouping
        result = model.group_by().aggregate("on_time_rate", "total_delay").execute()
        assert 0 <= result.iloc[0]["on_time_rate"] <= 1
        assert result.iloc[0]["total_delay"] is not None

    finally:
        os.unlink(yaml_path)


def test_file_not_found():
    """Test handling of non-existent YAML file."""
    with pytest.raises(FileNotFoundError):
        from_yaml("nonexistent.yml", tables={})


def test_invalid_dimension_format(sample_tables):
    """Test error handling for invalid dimension format."""
    yaml_content = """
test:
  table: flights_tbl
  dimensions:
    invalid_dim:
      description: "Missing expr field"
  measures:
    count: _.count()
"""

    with tempfile.NamedTemporaryFile(mode="w", suffix=".yml", delete=False) as f:
        f.write(yaml_content)
        yaml_path = f.name

    try:
        with pytest.raises(
            ValueError,
            match="Dimension 'invalid_dim' must specify 'expr' field when using dict format",
        ):
            from_yaml(yaml_path, tables=sample_tables)
    finally:
        os.unlink(yaml_path)


def test_invalid_measure_format(sample_tables):
    """Test error handling for invalid measure format."""
    yaml_content = """
test:
  table: flights_tbl
  dimensions:
    origin: _.origin
  measures:
    invalid_measure:
      description: "Missing expr field"
"""

    with tempfile.NamedTemporaryFile(mode="w", suffix=".yml", delete=False) as f:
        f.write(yaml_content)
        yaml_path = f.name

    try:
        with pytest.raises(
            ValueError,
            match="Measure 'invalid_measure' must specify 'expr' field when using dict format",
        ):
            from_yaml(yaml_path, tables=sample_tables)
    finally:
        os.unlink(yaml_path)


<<<<<<< HEAD
def test_duplicate_table_names_from_profiles():
    """Test error when different profiles provide tables with the same name."""
    with tempfile.TemporaryDirectory() as tmpdir:
        # Create parquet files first
        import ibis

        data_dir = os.path.join(tmpdir, "data")
        os.makedirs(data_dir)

        flights1 = ibis.memtable({"id": [1, 2]})
        flights1_path = os.path.join(data_dir, "flights1.parquet")
        flights1.to_parquet(flights1_path)

        flights2 = ibis.memtable({"id": [3, 4]})
        flights2_path = os.path.join(data_dir, "flights2.parquet")
        flights2.to_parquet(flights2_path)

        # Create two profile files with overlapping table names
        profile1_path = os.path.join(tmpdir, "profile1.yml")
        with open(profile1_path, "w") as f:
            f.write(f"""
db1:
  type: duckdb
  database: ":memory:"
  tables:
    flights: "{flights1_path}"
""")

        profile2_path = os.path.join(tmpdir, "profile2.yml")
        with open(profile2_path, "w") as f:
            f.write(f"""
db2:
  type: duckdb
  database: ":memory:"
  tables:
    flights: "{flights2_path}"
""")

        # Create YAML with two models using different profiles
        yaml_content = f"""
flights1:
  profile:
    name: db1
    file: {profile1_path}
  table: flights
  dimensions:
    id: _.id

flights2:
  profile:
    name: db2
    file: {profile2_path}
  table: flights
  dimensions:
    id: _.id
"""

        yaml_path = os.path.join(tmpdir, "model.yml")
        with open(yaml_path, "w") as f:
            f.write(yaml_content)

        # Should raise error about duplicate table name
        with pytest.raises(ValueError, match="Table name conflict.*flights"):
            from_yaml(yaml_path)


def test_duplicate_table_names_from_manual_and_profile():
    """Test error when manually provided tables conflict with profile tables."""
    with tempfile.TemporaryDirectory() as tmpdir:
        # Create parquet file
        import ibis

        data_dir = os.path.join(tmpdir, "data")
        os.makedirs(data_dir)
        test_data = ibis.memtable({"id": [1, 2]})
        parquet_path = os.path.join(data_dir, "test.parquet")
        test_data.to_parquet(parquet_path)

        # Create a profile with a table
        profile_path = os.path.join(tmpdir, "profile.yml")
        with open(profile_path, "w") as f:
            f.write(f"""
test_db:
  type: duckdb
  database: ":memory:"
  tables:
    my_table: "{parquet_path}"
""")

        # Create YAML
        yaml_content = f"""
model1:
  profile:
    name: test_db
    file: {profile_path}
  table: my_table
  dimensions:
    id: _.id
"""

        yaml_path = os.path.join(tmpdir, "model.yml")
        with open(yaml_path, "w") as f:
            f.write(yaml_content)

        # Create manual table with same name
        con = ibis.duckdb.connect()
        manual_table = con.create_table("my_table", {"x": [10, 20]})

        # Should raise error about duplicate table name
        with pytest.raises(ValueError, match="Table name conflict"):
            from_yaml(yaml_path, tables={"my_table": manual_table})
=======
def test_load_model_with_entity_dimensions(sample_tables):
    """Test loading a model with entity dimension metadata."""
    yaml_content = """
flights:
  table: flights_tbl

  dimensions:
    origin:
      expr: _.origin
      description: "Origin airport"
      is_entity: true
    tail_num:
      expr: _.tail_num
      description: "Aircraft tail number"
      is_entity: true
    destination: _.destination

  measures:
    flight_count: _.count()
"""

    with tempfile.NamedTemporaryFile(mode="w", suffix=".yml", delete=False) as f:
        f.write(yaml_content)
        yaml_path = f.name

    try:
        models = from_yaml(yaml_path, tables=sample_tables)
        model = models["flights"]

        # Verify entity dimension metadata
        origin_dim = model.get_dimensions()["origin"]
        assert origin_dim.is_entity is True
        assert origin_dim.description == "Origin airport"

        tail_num_dim = model.get_dimensions()["tail_num"]
        assert tail_num_dim.is_entity is True
        assert tail_num_dim.description == "Aircraft tail number"

        # Regular dimension should not be an entity
        dest_dim = model.get_dimensions()["destination"]
        assert dest_dim.is_entity is False

        # Verify json_definition includes entity dimensions
        json_def = model.json_definition
        assert "entity_dimensions" in json_def
        assert "origin" in json_def["entity_dimensions"]
        assert "tail_num" in json_def["entity_dimensions"]
        assert json_def["dimensions"]["origin"]["is_entity"] is True
        assert json_def["dimensions"]["tail_num"]["is_entity"] is True

    finally:
        os.unlink(yaml_path)


def test_load_model_with_event_timestamp(sample_tables):
    """Test loading a model with event timestamp dimension metadata."""
    yaml_content = """
flights:
  table: flights_tbl

  dimensions:
    origin: _.origin
    arr_time:
      expr: _.arr_time
      description: "Arrival timestamp"
      is_event_timestamp: true
      is_time_dimension: true
      smallest_time_grain: "TIME_GRAIN_MINUTE"
    dep_time:
      expr: _.dep_time
      description: "Departure time (regular time dim)"
      is_time_dimension: true
      smallest_time_grain: "TIME_GRAIN_MINUTE"

  measures:
    flight_count: _.count()
"""

    with tempfile.NamedTemporaryFile(mode="w", suffix=".yml", delete=False) as f:
        f.write(yaml_content)
        yaml_path = f.name

    try:
        models = from_yaml(yaml_path, tables=sample_tables)
        model = models["flights"]

        # Verify event timestamp dimension metadata
        arr_time_dim = model.get_dimensions()["arr_time"]
        assert arr_time_dim.is_event_timestamp is True
        assert arr_time_dim.is_time_dimension is True
        assert arr_time_dim.smallest_time_grain == "TIME_GRAIN_MINUTE"
        assert arr_time_dim.description == "Arrival timestamp"

        # Regular time dimension should not be event timestamp
        dep_time_dim = model.get_dimensions()["dep_time"]
        assert dep_time_dim.is_event_timestamp is False
        assert dep_time_dim.is_time_dimension is True
        assert dep_time_dim.smallest_time_grain == "TIME_GRAIN_MINUTE"

        # Verify json_definition includes event timestamp
        json_def = model.json_definition
        assert "event_timestamp" in json_def
        assert "arr_time" in json_def["event_timestamp"]
        assert json_def["dimensions"]["arr_time"]["is_event_timestamp"] is True
        # dep_time should NOT be in event_timestamp
        assert "dep_time" not in json_def["event_timestamp"]

    finally:
        os.unlink(yaml_path)


def test_load_model_with_entity_and_event_timestamp(sample_tables):
    """Test loading a model with both entity and event timestamp dimensions (Feast-like FeatureView)."""
    yaml_content = """
balance_features:
  table: flights_tbl

  dimensions:
    origin:
      expr: _.origin
      description: "Airport code (entity)"
      is_entity: true
    tail_num:
      expr: _.tail_num
      description: "Aircraft tail number (entity)"
      is_entity: true
    arr_time:
      expr: _.arr_time
      description: "Event timestamp for point-in-time correctness"
      is_event_timestamp: true
      is_time_dimension: true
      smallest_time_grain: "TIME_GRAIN_MINUTE"
    destination: _.destination

  measures:
    total_distance: _.distance.sum()
    avg_delay: _.dep_delay.mean()
"""

    with tempfile.NamedTemporaryFile(mode="w", suffix=".yml", delete=False) as f:
        f.write(yaml_content)
        yaml_path = f.name

    try:
        models = from_yaml(yaml_path, tables=sample_tables)
        model = models["balance_features"]

        # Verify entity dimensions
        assert model.get_dimensions()["origin"].is_entity is True
        assert model.get_dimensions()["tail_num"].is_entity is True

        # Verify event timestamp dimension
        assert model.get_dimensions()["arr_time"].is_event_timestamp is True
        assert model.get_dimensions()["arr_time"].is_time_dimension is True

        # Verify regular dimension is neither
        assert model.get_dimensions()["destination"].is_entity is False
        assert model.get_dimensions()["destination"].is_event_timestamp is False

        # Verify json_definition has all sections
        json_def = model.json_definition
        assert "entity_dimensions" in json_def
        assert "event_timestamp" in json_def
        assert len(json_def["entity_dimensions"]) == 2
        assert len(json_def["event_timestamp"]) == 1

        # Verify entity dimensions in json
        assert "origin" in json_def["entity_dimensions"]
        assert "tail_num" in json_def["entity_dimensions"]

        # Verify event timestamp in json
        assert "arr_time" in json_def["event_timestamp"]

    finally:
        os.unlink(yaml_path)
>>>>>>> 802478b3
<|MERGE_RESOLUTION|>--- conflicted
+++ resolved
@@ -511,7 +511,6 @@
         os.unlink(yaml_path)
 
 
-<<<<<<< HEAD
 def test_duplicate_table_names_from_profiles():
     """Test error when different profiles provide tables with the same name."""
     with tempfile.TemporaryDirectory() as tmpdir:
@@ -623,7 +622,8 @@
         # Should raise error about duplicate table name
         with pytest.raises(ValueError, match="Table name conflict"):
             from_yaml(yaml_path, tables={"my_table": manual_table})
-=======
+
+
 def test_load_model_with_entity_dimensions(sample_tables):
     """Test loading a model with entity dimension metadata."""
     yaml_content = """
@@ -798,5 +798,4 @@
         assert "arr_time" in json_def["event_timestamp"]
 
     finally:
-        os.unlink(yaml_path)
->>>>>>> 802478b3
+        os.unlink(yaml_path)