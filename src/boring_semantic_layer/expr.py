--- conflicted
+++ resolved
@@ -1234,10 +1234,5 @@
     def as_table(self) -> SemanticModel:
         all_roots = _find_all_root_models(self.source)
         return _build_semantic_model_from_roots(
-<<<<<<< HEAD
-            self.op().to_ibis(), all_roots, field_filter=set(self.fields)
-        )
-=======
             self.op().to_untagged(), all_roots, field_filter=set(self.fields)
-        )
->>>>>>> d873915d
+        )