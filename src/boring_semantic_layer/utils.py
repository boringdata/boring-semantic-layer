from __future__ import annotations

import ast
import inspect
from collections.abc import Callable
from pathlib import Path
from typing import Any

import yaml
from returns.maybe import Maybe, Nothing, Some
from returns.result import Result, safe
from toolz import curry


class SafeEvalError(Exception):
    pass


SAFE_NODES = {
    ast.Expression,
    ast.Load,
    ast.Name,
    ast.Constant,
    ast.Attribute,
    ast.Call,
    ast.Subscript,
    ast.Index,
    ast.Slice,
    ast.UnaryOp,
    ast.UAdd,
    ast.USub,
    ast.Not,
    ast.BinOp,
    ast.Add,
    ast.Sub,
    ast.Mult,
    ast.Div,
    ast.FloorDiv,
    ast.Mod,
    ast.Pow,
    ast.Compare,
    ast.Eq,
    ast.NotEq,
    ast.Lt,
    ast.LtE,
    ast.Gt,
    ast.GtE,
    ast.In,
    ast.NotIn,
    ast.Is,
    ast.IsNot,
    ast.BoolOp,
    ast.And,
    ast.Or,
    ast.List,
    ast.Tuple,
    ast.Dict,
    ast.keyword,
    ast.IfExp,
<<<<<<< HEAD
    ast.Lambda,
    ast.arguments,
    ast.arg,
=======
    ast.Lambda,  # Allow lambda expressions for ibis_string_to_expr
    ast.arguments,  # Required for lambda function arguments
    ast.arg,  # Required for individual lambda arguments
>>>>>>> 92b23e99
}


def _validate_ast(node: ast.AST, allowed_names: set[str] | None = None) -> None:
    if type(node) not in SAFE_NODES:
        raise SafeEvalError(
            f"Unsafe node type: {type(node).__name__}. Only whitelisted operations are allowed."
        )

    if isinstance(node, ast.Name) and allowed_names is not None and node.id not in allowed_names:
        raise SafeEvalError(f"Name '{node.id}' is not in the allowed names: {allowed_names}")

    for child in ast.iter_child_nodes(node):
        _validate_ast(child, allowed_names)


def _parse_expr(expr_str: str) -> ast.AST:
    try:
        return ast.parse(expr_str, mode="eval")
    except SyntaxError as e:
        raise SafeEvalError(f"Invalid Python syntax: {e}") from e


def _compile_validated(tree: ast.AST) -> Any:
    return compile(tree, "<safe_eval>", "eval")


@curry
def _eval_in_context(context: dict, code: Any) -> Any:
    return eval(code, context)  # noqa: S307


def safe_eval(
    expr_str: str,
    context: dict[str, Any] | None = None,
    allowed_names: set[str] | None = None,
) -> Result[Any, Exception]:
    eval_context = {"__builtins__": {}, **(context or {})}

    @safe
    def do_eval():
        tree = _parse_expr(expr_str)
        _validate_ast(tree, allowed_names)
        code = _compile_validated(tree)
        return _eval_in_context(eval_context, code)

    return do_eval()


def _extract_lambda_from_source(source: str) -> str:
    if "lambda" not in source:
        return source

    lambda_start = source.index("lambda")
    lambda_expr = source[lambda_start:]

    for end_marker in [" #", "  #", ",\n", "\n"]:
        if end_marker in lambda_expr:
            end_idx = lambda_expr.index(end_marker)
            return lambda_expr[:end_idx].strip().rstrip(",")

    return lambda_expr.strip().rstrip(",")


def lambda_to_string(fn: Callable) -> Result[str, Exception]:
    @safe
    def do_extract():
        source_lines = inspect.getsourcelines(fn)[0]
        source = "".join(source_lines).strip()
        return _extract_lambda_from_source(source)

    return do_extract()


def _check_deferred(fn: Any) -> Maybe[str]:
    from ibis.common.deferred import Deferred

    return Some(str(fn)) if isinstance(fn, Deferred) else Nothing


def _check_closure_vars(fn: Callable) -> Maybe[str]:
    from ibis.common.deferred import Deferred
    from returns.result import Success

    closure_vars = inspect.getclosurevars(fn)

    if not closure_vars.nonlocals:
        return Nothing

    for name, value in closure_vars.nonlocals.items():
        if isinstance(value, Deferred):
            return Some(str(value))
        if callable(value) and name == "expr":
            result = expr_to_ibis_string(value)
            if isinstance(result, Success):
                return Some(result.unwrap())

    return Nothing


@safe
def _try_ibis_introspection(fn: Callable) -> Maybe[str]:
    from xorq.vendor.ibis import _
    from xorq.vendor.ibis.common.deferred import Deferred

    result = fn(_)
    return Some(str(result)) if isinstance(result, Deferred) else Nothing


def _extract_ibis_from_lambda_str(lambda_str: str) -> Maybe[str]:
    if ":" not in lambda_str:
        return Nothing

    body = lambda_str.split(":", 1)[1].strip()
    param_part = lambda_str.split(":")[0]
    param_names = param_part.replace("lambda", "").strip().split(",")
    first_param = param_names[0].strip()
    ibis_expr = body.replace(f"{first_param}.", "_.")

    return Some(ibis_expr)


def _try_source_extraction(fn: Callable) -> Maybe[str]:
    from returns.result import Success

    lambda_str_result = lambda_to_string(fn)
    return (
        _extract_ibis_from_lambda_str(lambda_str_result.unwrap())
        if isinstance(lambda_str_result, Success)
        else Nothing
    )


def expr_to_ibis_string(fn: Callable) -> Result[str, Exception]:
    @safe
    def do_convert():
        if not callable(fn):
            deferred_check = _check_deferred(fn)
            if isinstance(deferred_check, Some):
                return deferred_check.unwrap()
            raise ValueError(f"Expected callable or Deferred, got {type(fn)}")

        checks = [
            lambda: _try_ibis_introspection(fn).value_or(Nothing),
            lambda: _check_closure_vars(fn),
            lambda: _try_source_extraction(fn),
        ]

        for check in checks:
            result = check()
            if isinstance(result, Some):
                return result.unwrap()

        return None

    return do_convert()


def ibis_string_to_expr(expr_str: str) -> Result[Callable, Exception]:
    from returns.result import Failure, Success

    @safe
    def do_convert():
        t_expr = expr_str.replace("_.", "t.")
        lambda_str = f"lambda t: {t_expr}"

        import ibis
        from ibis import _

        try:
            from xorq.vendor import ibis as xorq_ibis
            from xorq.vendor.ibis import _ as xorq_deferred
            eval_context = {
                "ibis": ibis,
                "_": _,
                "xorq_ibis": xorq_ibis,
            }
            allowed_names = {"ibis", "_", "xorq_ibis", "t"}
        except ImportError:
            eval_context = {
                "ibis": ibis,
                "_": _,
            }
            allowed_names = {"ibis", "_", "t"}

        result = safe_eval(lambda_str, context=eval_context, allowed_names=allowed_names)
        if isinstance(result, Success):
            return result.unwrap()
        elif isinstance(result, Failure):
            raise result.failure()
        else:
            raise ValueError(f"Unexpected result type: {type(result)}")

    return do_convert()


def read_yaml_file(yaml_path: str | Path) -> dict:
    """Read and parse YAML file into dict."""
    yaml_path = Path(yaml_path)
    if not yaml_path.exists():
        raise FileNotFoundError(f"YAML file not found: {yaml_path}")

    try:
        with open(yaml_path) as f:
            content = yaml.safe_load(f)

        if not isinstance(content, dict):
            raise ValueError(f"YAML file must contain a dict, got: {type(content)}")

        return content
    except (FileNotFoundError, ValueError):
        raise
    except Exception as e:
        raise ValueError(f"Failed to read YAML file {yaml_path}: {type(e).__name__}: {e}") from e


__all__ = [
    "safe_eval",
    "SafeEvalError",
    "expr_to_ibis_string",
    "ibis_string_to_expr",
    "read_yaml_file",
]<|MERGE_RESOLUTION|>--- conflicted
+++ resolved
@@ -3,10 +3,8 @@
 import ast
 import inspect
 from collections.abc import Callable
-from pathlib import Path
 from typing import Any
 
-import yaml
 from returns.maybe import Maybe, Nothing, Some
 from returns.result import Result, safe
 from toolz import curry
@@ -57,15 +55,9 @@
     ast.Dict,
     ast.keyword,
     ast.IfExp,
-<<<<<<< HEAD
-    ast.Lambda,
-    ast.arguments,
-    ast.arg,
-=======
     ast.Lambda,  # Allow lambda expressions for ibis_string_to_expr
     ast.arguments,  # Required for lambda function arguments
     ast.arg,  # Required for individual lambda arguments
->>>>>>> 92b23e99
 }
 
 
@@ -238,6 +230,7 @@
         try:
             from xorq.vendor import ibis as xorq_ibis
             from xorq.vendor.ibis import _ as xorq_deferred
+
             eval_context = {
                 "ibis": ibis,
                 "_": _,
@@ -262,30 +255,9 @@
     return do_convert()
 
 
-def read_yaml_file(yaml_path: str | Path) -> dict:
-    """Read and parse YAML file into dict."""
-    yaml_path = Path(yaml_path)
-    if not yaml_path.exists():
-        raise FileNotFoundError(f"YAML file not found: {yaml_path}")
-
-    try:
-        with open(yaml_path) as f:
-            content = yaml.safe_load(f)
-
-        if not isinstance(content, dict):
-            raise ValueError(f"YAML file must contain a dict, got: {type(content)}")
-
-        return content
-    except (FileNotFoundError, ValueError):
-        raise
-    except Exception as e:
-        raise ValueError(f"Failed to read YAML file {yaml_path}: {type(e).__name__}: {e}") from e
-
-
 __all__ = [
     "safe_eval",
     "SafeEvalError",
     "expr_to_ibis_string",
     "ibis_string_to_expr",
-    "read_yaml_file",
 ]