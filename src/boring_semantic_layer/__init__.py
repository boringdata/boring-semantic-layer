--- conflicted
+++ resolved
@@ -43,14 +43,11 @@
     "from_yaml",
     "MCPSemanticModel",
     "options",
-<<<<<<< HEAD
     "to_xorq",
     "from_xorq",
     "ProfileError",
     "get_connection",
     "get_tables",
-=======
->>>>>>> 92b23e99
 ]
 
 # Import MCP functionality if available
@@ -61,20 +58,19 @@
 except ImportError:
     _MCP_AVAILABLE = False
 
-<<<<<<< HEAD
 # Import xorq conversion functionality
 from .xorq_convert import from_xorq, to_xorq  # noqa: F401
-=======
+
 # Install window compatibility if xorq is available
 # This allows users to use `import ibis` seamlessly with xorq backend
 try:
     from .window_compat import install_window_compatibility
+
     install_window_compatibility()
 
     _XORQ_AVAILABLE = True
 except ImportError:
     _XORQ_AVAILABLE = False
->>>>>>> 92b23e99
 
 
 def __getattr__(name):
