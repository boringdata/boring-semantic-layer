"""
Semantic API layer on top of external ibis.
"""

# Import convert and format to register dispatch handlers for semantic operations
from . import (
    convert,  # noqa: F401
    format,  # noqa: F401
)

# Main API exports
from .api import (
    to_semantic_table,
)
from .config import (
    options,
)
from .expr import (
    SemanticModel,
    SemanticTable,
    to_ibis,
)
from .graph_utils import (
    graph_bfs,
    graph_invert,
    graph_predecessors,
    graph_successors,
    graph_to_dict,
)
from .ops import (
    Dimension,
    Measure,
)
from .profile import (
    ProfileError,
    get_connection,
    get_tables,
)
from .yaml import (
    from_yaml,
)

__all__ = [
    "to_semantic_table",
    "to_ibis",
    "SemanticModel",
    "SemanticTable",
    "Dimension",
    "Measure",
    "from_yaml",
    "MCPSemanticModel",
    "options",
<<<<<<< HEAD
    "to_tagged",
    "from_tagged",
    "ProfileError",
    "get_connection",
    "get_tables",
=======
    "to_xorq",
    "from_xorq",
    "graph_predecessors",
    "graph_successors",
    "graph_bfs",
    "graph_invert",
    "graph_to_dict",
>>>>>>> ea6495db
]

# Import MCP functionality if available
try:
    from .mcp import MCPSemanticModel  # noqa: F401

    _MCP_AVAILABLE = True
except ImportError:
    _MCP_AVAILABLE = False

# Import xorq conversion functionality
from .xorq_convert import from_tagged, to_tagged  # noqa: F401

# Install window compatibility if xorq is available
# This allows users to use `import ibis` seamlessly with xorq backend
try:
    from .window_compat import install_window_compatibility

    install_window_compatibility()

    _XORQ_AVAILABLE = True
except ImportError:
    _XORQ_AVAILABLE = False


def __getattr__(name):
    if name == "MCPSemanticModel" and not _MCP_AVAILABLE:
        raise ImportError(
            "MCPSemanticModel requires the 'fastmcp' optional dependencies. "
            "Install with: pip install 'boring-semantic-layer[fastmcp]'"
        )
    raise AttributeError(f"module '{__name__}' has no attribute '{name}'")<|MERGE_RESOLUTION|>--- conflicted
+++ resolved
@@ -50,21 +50,18 @@
     "from_yaml",
     "MCPSemanticModel",
     "options",
-<<<<<<< HEAD
     "to_tagged",
     "from_tagged",
+    "to_xorq",
+    "from_xorq",
     "ProfileError",
     "get_connection",
     "get_tables",
-=======
-    "to_xorq",
-    "from_xorq",
     "graph_predecessors",
     "graph_successors",
     "graph_bfs",
     "graph_invert",
     "graph_to_dict",
->>>>>>> ea6495db
 ]
 
 # Import MCP functionality if available
@@ -77,6 +74,19 @@
 
 # Import xorq conversion functionality
 from .xorq_convert import from_tagged, to_tagged  # noqa: F401
+
+# Backward compatibility aliases
+to_xorq = to_tagged
+from_xorq = from_tagged
+
+# Import graph utilities
+from .graph_utils import (  # noqa: F401
+    bfs as graph_bfs,
+    invert as graph_invert,
+    predecessors as graph_predecessors,
+    successors as graph_successors,
+    to_dict as graph_to_dict,
+)
 
 # Install window compatibility if xorq is available
 # This allows users to use `import ibis` seamlessly with xorq backend
