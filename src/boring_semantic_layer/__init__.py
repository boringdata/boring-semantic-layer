--- conflicted
+++ resolved
@@ -22,12 +22,7 @@
 from .yaml import (
     from_yaml,
 )
-from .mcp import (
-    MCPSemanticModel,
-)
 
-
-<<<<<<< HEAD
 __all__ = [
     "to_semantic_table",
     "to_ibis",
@@ -38,7 +33,17 @@
     "from_yaml",
     "MCPSemanticModel",
 ]
-=======
+
+# Import MCP functionality from separate module if available
+try:
+    from .mcp import MCPSemanticModel  # noqa: F401
+
+    _MCP_AVAILABLE = True
+except ImportError:
+    _MCP_AVAILABLE = False
+
+__all__.append("MCPSemanticModel")
+
 
 def __getattr__(name):
     if name == "MCPSemanticModel" and not _MCP_AVAILABLE:
@@ -46,5 +51,4 @@
             "MCPSemanticModel requires the 'fastmcp' optional dependencies. "
             "Install with: pip install 'boring-semantic-layer[fastmcp]'"
         )
-    raise AttributeError(f"module '{__name__}' has no attribute '{name}'")
->>>>>>> 04697577
+    raise AttributeError(f"module '{__name__}' has no attribute '{name}'")