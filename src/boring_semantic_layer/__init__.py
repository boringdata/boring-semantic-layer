--- conflicted
+++ resolved
@@ -56,10 +56,6 @@
 except ImportError:
     _MCP_AVAILABLE = False
 
-<<<<<<< HEAD
-# Import xorq conversion functionality
-from .xorq_convert import from_xorq, to_xorq  # noqa: F401
-=======
 # Import xorq conversion functionality if xorq is available
 try:
     from .xorq_convert import from_xorq, to_xorq  # noqa: F401
@@ -72,7 +68,6 @@
     _XORQ_AVAILABLE = True
 except ImportError:
     _XORQ_AVAILABLE = False
->>>>>>> 52b7dfba
 
 
 def __getattr__(name):
