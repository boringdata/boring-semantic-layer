--- conflicted
+++ resolved
@@ -45,16 +45,6 @@
     "from_yaml",
     "MCPSemanticModel",
     "options",
-<<<<<<< HEAD
-=======
-    "to_xorq",
-    "from_xorq",
-    "graph_predecessors",
-    "graph_successors",
-    "graph_bfs",
-    "graph_invert",
-    "graph_to_dict",
->>>>>>> ea6495db
 ]
 
 # Import MCP functionality from separate module if available
