--- conflicted
+++ resolved
@@ -5,10 +5,7 @@
 from ibis.expr.operations.core import Node
 from ibis.expr.types import Expr
 from returns.maybe import Maybe, Nothing, Some
-<<<<<<< HEAD
 from returns.result import Failure, Success
-=======
-from returns.result import Failure, Result, Success
 
 __all__ = [
     "bfs",
@@ -19,8 +16,6 @@
     "to_node_safe",
     "try_to_node",
     "find_dimensions_and_measures",
-    "Graph",
-    "Node",
     "graph_predecessors",
     "graph_successors",
     "graph_bfs",
@@ -28,7 +23,6 @@
     "graph_to_dict",
     "build_dependency_graph",
 ]
->>>>>>> d873915d
 
 
 def to_node(maybe_expr: Any) -> Node:
@@ -116,7 +110,7 @@
 def graph_bfs(
     graph: dict[str, dict],
     start: str | list[str],
-) -> Iterable[str]:
+):
     """
     Perform BFS on a dependency graph, yielding node names in order.
 
@@ -127,6 +121,8 @@
     Yields:
         Node names in breadth-first order
     """
+    from collections import deque
+
     start_names = [start] if isinstance(start, str) else start
     queue = deque(start_names)
     visited = set()
@@ -222,7 +218,12 @@
     Returns:
         Dictionary mapping field names to metadata with "deps" and "type" keys
     """
-    from ibis.expr.operations.relations import Field
+    from xorq.vendor.ibis.expr.operations.relations import Field as XorqField
+
+    try:
+        from ibis.expr.operations.relations import Field as IbisField
+    except ImportError:
+        IbisField = None
 
     from .ops import _collect_measure_refs
 
@@ -240,11 +241,18 @@
 
             resolved = _resolve_expr(obj.expr, table)
             table_op = to_node(table)
-            fields = [
-                f
-                for f in walk_nodes(Field, resolved)
-                if hasattr(f, "name") and hasattr(f, "rel") and f.rel == table_op
-            ]
+
+            # Collect Field nodes from both ibis and xorq
+            fields = []
+            for f in walk_nodes((XorqField,), resolved):
+                if hasattr(f, "name") and hasattr(f, "rel") and f.rel == table_op:
+                    fields.append(f)
+
+            # Also try ibis Field if available
+            if IbisField is not None:
+                for f in walk_nodes((IbisField,), resolved):
+                    if hasattr(f, "name") and hasattr(f, "rel") and f.rel == table_op:
+                        fields.append(f)
 
             deps_with_types = _classify_dependencies(
                 fields, dimensions, measures, calc_measures, current_field=name
@@ -330,233 +338,4 @@
     return (
         _merge_fields_with_prefixing(roots, lambda r: _get_field_dict(r, "dimensions")),
         _merge_fields_with_prefixing(roots, lambda r: _get_field_dict(r, "measures")),
-    )
-
-
-def graph_predecessors(graph: dict[str, dict], node: str) -> set[str]:
-    """Get direct dependencies of a node."""
-    return set(graph.get(node, {}).get("deps", {}).keys())
-
-
-def graph_successors(graph: dict[str, dict], node: str) -> set[str]:
-    """Get direct dependents of a node."""
-    return {field for field, meta in graph.items() if node in meta["deps"]}
-
-
-def graph_bfs(
-    graph: dict[str, dict],
-    start: str | list[str],
-):
-    """
-    Perform BFS on a dependency graph, yielding node names in order.
-
-    Args:
-        graph: Dictionary mapping node names to metadata dicts with "deps" key
-        start: Starting node name(s)
-
-    Yields:
-        Node names in breadth-first order
-    """
-    from collections import deque
-
-    start_names = [start] if isinstance(start, str) else start
-    queue = deque(start_names)
-    visited = set()
-
-    while queue:
-        node_name = queue.popleft()
-        if node_name in visited:
-            continue
-        visited.add(node_name)
-        yield node_name
-
-        # Add dependencies to queue
-        if node_name in graph:
-            deps = graph[node_name].get("deps", {})
-            for dep_name in deps:
-                if dep_name not in visited:
-                    queue.append(dep_name)
-
-
-def graph_invert(graph: dict[str, dict]) -> dict[str, dict]:
-    """
-    Invert a dependency graph (reverse all edges).
-
-    Args:
-        graph: Dependency graph to invert
-
-    Returns:
-        Inverted graph where dependencies become dependents
-    """
-    inverted = {}
-
-    # Get all nodes (including dependencies that might not be in main graph)
-    all_nodes = set(graph.keys())
-    for field_meta in graph.values():
-        all_nodes.update(field_meta["deps"].keys())
-
-    # Initialize all nodes in the inverted graph
-    for node_name in all_nodes:
-        inverted[node_name] = {
-            "deps": {},
-            "type": graph[node_name]["type"] if node_name in graph else "column",
-        }
-
-    # Invert the edges: if A depends on B, then in inverted graph B depends on A
-    for node_name, metadata in graph.items():
-        for dep_name, _dep_type in metadata["deps"].items():
-            # In original: node_name -> dep_name
-            # In inverted: dep_name -> node_name
-            inverted[dep_name]["deps"][node_name] = metadata["type"]
-
-    return inverted
-
-
-def graph_to_dict(graph: dict[str, dict]) -> dict:
-    """
-    Export graph to JSON-serializable dictionary format.
-
-    Args:
-        graph: Dependency graph
-
-    Returns:
-        Dictionary with "nodes" and "edges" arrays
-    """
-    # Get all nodes
-    all_nodes = set(graph.keys())
-    for field_meta in graph.values():
-        all_nodes.update(field_meta["deps"].keys())
-
-    nodes = [
-        {"id": node, "type": graph[node]["type"] if node in graph else "column"}
-        for node in sorted(all_nodes)
-    ]
-    edges = [
-        {"source": source, "target": target, "type": dep_type}
-        for target, metadata in graph.items()
-        for source, dep_type in metadata["deps"].items()
-    ]
-    return {"nodes": nodes, "edges": edges}
-
-
-def build_dependency_graph(
-    dimensions: dict, measures: dict, calc_measures: dict, base_table
-) -> dict[str, dict]:
-    """
-    Build a dependency graph from semantic model fields.
-
-    Args:
-        dimensions: Dictionary of dimension objects
-        measures: Dictionary of measure objects
-        calc_measures: Dictionary of calculated measure expressions
-        base_table: The base Ibis table
-
-    Returns:
-        Dictionary mapping field names to metadata with "deps" and "type" keys
-    """
-    from xorq.vendor.ibis.expr.operations.relations import Field as XorqField
-    try:
-        from ibis.expr.operations.relations import Field as IbisField
-    except ImportError:
-        IbisField = None
-
-    from .ops import _collect_measure_refs
-
-    graph = {}
-
-    # Build extended table with all dimensions for measure analysis
-    extended_table = _build_extended_table(base_table, dimensions)
-
-    # Extract dependencies for dimensions and measures
-    for name, obj in {**dimensions, **measures}.items():
-        try:
-            table = extended_table if name in measures else base_table
-            if name in dimensions:
-                table = _add_previous_dimensions(table, dimensions, name)
-
-            resolved = _resolve_expr(obj.expr, table)
-            table_op = to_node(table)
-
-            # Collect Field nodes from both ibis and xorq
-            fields = []
-            for f in walk_nodes((XorqField,), resolved):
-                if hasattr(f, "name") and hasattr(f, "rel") and f.rel == table_op:
-                    fields.append(f)
-
-            # Also try ibis Field if available
-            if IbisField is not None:
-                for f in walk_nodes((IbisField,), resolved):
-                    if hasattr(f, "name") and hasattr(f, "rel") and f.rel == table_op:
-                        fields.append(f)
-
-            deps_with_types = _classify_dependencies(
-                fields, dimensions, measures, calc_measures, current_field=name
-            )
-            graph[name] = {
-                "deps": deps_with_types,
-                "type": "dimension" if name in dimensions else "measure",
-            }
-        except Exception:
-            graph[name] = {"deps": {}, "type": "dimension" if name in dimensions else "measure"}
-
-    # Extract dependencies for calculated measures
-    for name, calc_expr in calc_measures.items():
-        refs = set()
-        _collect_measure_refs(calc_expr, refs)
-        graph[name] = {"deps": {ref: "measure" for ref in refs}, "type": "calc_measure"}
-
-    return graph
-
-
-def _resolve_expr(expr, table):
-    """Resolve an expression against a table."""
-    if hasattr(expr, "resolve"):
-        return expr.resolve(table)
-    elif callable(expr):
-        return expr(table)
-    return expr
-
-
-def _build_extended_table(base_table, dimensions: dict):
-    """Build a table with all dimensions added."""
-    extended_table = base_table
-    for dim_name, dim in dimensions.items():
-        try:
-            resolved = _resolve_expr(dim.expr, extended_table)
-            extended_table = extended_table.mutate(**{dim_name: resolved})
-        except Exception:
-            pass
-    return extended_table
-
-
-def _add_previous_dimensions(table, dimensions: dict, current_name: str):
-    """Add all dimensions defined before current_name to the table."""
-    for prev_name, prev_dim in dimensions.items():
-        if prev_name == current_name:
-            break
-        try:
-            resolved = _resolve_expr(prev_dim.expr, table)
-            table = table.mutate(**{prev_name: resolved})
-        except Exception:
-            pass
-    return table
-
-
-def _classify_dependencies(
-    fields: list,
-    dimensions: dict,
-    measures: dict,
-    calc_measures: dict,
-    current_field: str | None = None,
-) -> dict[str, str]:
-    """Classify field dependencies as dimension, measure, or column."""
-    return {
-        f.name: (
-            "dimension"
-            if f.name in dimensions and f.name != current_field
-            else "measure"
-            if f.name in measures or f.name in calc_measures
-            else "column"
-        )
-        for f in fields
-    }+    )