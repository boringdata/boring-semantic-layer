from __future__ import annotations

from collections.abc import Callable, Iterable, Mapping, Sequence
from functools import reduce
from typing import TYPE_CHECKING, Any

import ibis
import ibis.selectors as s
from attrs import field, frozen
from ibis.common.deferred import Deferred
from ibis.expr import datatypes as dt
from ibis.expr import operations as ibis_ops
from ibis.expr import types as ir
from ibis.expr.operations.relations import Field, Relation
from ibis.expr.schema import Schema

try:
    from xorq.vendor.ibis.common.collections import FrozenDict, FrozenOrderedDict
    from xorq.vendor.ibis.expr.schema import Schema as XorqSchema

    _SchemaClass = XorqSchema
    _FrozenOrderedDict = FrozenOrderedDict
except ImportError:
    from ibis.common.collections import FrozenDict, FrozenOrderedDict

    _SchemaClass = Schema
    _FrozenOrderedDict = FrozenOrderedDict

from returns.maybe import Maybe, Nothing, Some
from returns.result import Success, safe
from toolz import curry


def _is_deferred(expr) -> bool:
    return isinstance(expr, Deferred)


from . import projection_utils
from .compile_all import compile_grouped_with_all
from .graph_utils import walk_nodes
from .measure_scope import (
    AggregationExpr,
    AllOf,
    BinOp,
    ColumnScope,
    MeasureRef,
    MeasureScope,
)
from .nested_access import NestedAccessMarker

if TYPE_CHECKING:
    from .expr import (
        SemanticFilter,
        SemanticGroupBy,
        SemanticLimit,
        SemanticOrderBy,
        SemanticTable,
    )


def _to_untagged(source: Any) -> ir.Table:
    return source.to_untagged() if hasattr(source, "to_untagged") else source.to_expr()


def _semantic_table(*args, **kwargs) -> SemanticTable:
    from .expr import SemanticModel

    return SemanticModel(*args, **kwargs)


def _unwrap(wrapped: Any) -> Any:
    return wrapped.unwrap if isinstance(wrapped, _CallableWrapper) else wrapped


def _semantic_repr(op: Relation) -> str:
    from ibis.expr.format import pretty

    try:
        return pretty(op)
    except Exception:
        return object.__repr__(op)


def _make_schema(fields_dict: dict[str, str]):
    """Create Schema instance from fields dict."""
    return _SchemaClass(fields_dict)


def _resolve_expr(expr: Deferred | Callable | Any, scope: ir.Table) -> ir.Value:
    result = expr.resolve(scope) if _is_deferred(expr) else expr(scope) if callable(expr) else expr

    if hasattr(result, "__class__") and hasattr(scope, "__class__"):
        result_module = result.__class__.__module__
        scope_module = scope.__class__.__module__
        result_is_regular_ibis = "ibis.expr" in result_module and "xorq" not in result_module
        scope_is_xorq = "xorq.vendor.ibis" in scope_module

        if result_is_regular_ibis and scope_is_xorq:
            from xorq.common.utils.ibis_utils import from_ibis

            result = from_ibis(result)

    return result


def _get_field_dict(root: Any, field_type: str) -> dict:
    method_map = {
        "dimensions": "get_dimensions",
        "measures": "get_measures",
        "calc_measures": "get_calculated_measures",
    }
    method_name = method_map[field_type]
    return dict(getattr(root, method_name)())


def _get_merged_fields(all_roots: list, field_type: str) -> dict:
    return (
        _merge_fields_with_prefixing(
            all_roots,
            lambda r: _get_field_dict(r, field_type),
        )
        if len(all_roots) > 1
        else _get_field_dict(all_roots[0], field_type)
        if all_roots
        else {}
    )


def _collect_measure_refs(expr, refs_out: set):
    if isinstance(expr, MeasureRef):
        refs_out.add(expr.name)
    elif isinstance(expr, AllOf):
        if isinstance(expr.ref, MeasureRef):
            refs_out.add(expr.ref.name)
    elif isinstance(expr, BinOp):
        _collect_measure_refs(expr.left, refs_out)
        _collect_measure_refs(expr.right, refs_out)


def _classify_dependencies(
    fields: list,
    dimensions: dict,
    measures: dict,
    calc_measures: dict,
    current_field: str | None = None,
) -> dict[str, str]:
    """Classify field dependencies as dimension, measure, or column."""
    return {
        f.name: (
            "dimension"
            if f.name in dimensions and f.name != current_field
            else "measure"
            if f.name in measures or f.name in calc_measures
            else "column"
        )
        for f in fields
    }


@frozen
class _CallableWrapper:
    """Hashable wrapper for Callable and Deferred.

    Both raw callables (lambda) and user Deferred (_.foo) are not hashable
    and cannot be stored in FrozenDict. This wrapper provides hashability
    using identity-based hashing.
    """

    _fn: Any

    def __call__(self, *args, **kwargs):
        return self._fn(*args, **kwargs)

    def __hash__(self):
        # should this be dask.base.tokenize()?
        return hash(id(self._fn))

    @property
    def unwrap(self):
        return self._fn


def _ensure_wrapped(fn: Any) -> _CallableWrapper:
    """Wrap Callable or Deferred for hashability."""
    return fn if isinstance(fn, _CallableWrapper) else _CallableWrapper(fn)


def _infer_unnest(fn: Callable, table: Any) -> tuple[str, ...]:
    """Infer required unnest operations from the table.

    Examples:
        to_semantic_table(tbl).with_measures(...) -> ()  # Session level
        to_semantic_table(tbl).unnest("hits").with_measures(...) -> ("hits",)
        unnested.unnest("product").with_measures(...) -> ("product",)
    """
    from .expr import SemanticUnnest

    if isinstance(table, SemanticUnnest):
        op = table.op()
        # SemanticUnnestOp always has column attribute
        return (op.column,)

    return ()


def _extract_measure_metadata(fn_or_expr: Any) -> tuple[Any, str | None, tuple]:
    """Extract metadata from various measure representations."""
    if isinstance(fn_or_expr, dict):
        return (
            fn_or_expr["expr"],
            fn_or_expr.get("description"),
            tuple(fn_or_expr.get("requires_unnest", [])),
        )
    elif isinstance(fn_or_expr, Measure):
        return (
            fn_or_expr.expr,
            fn_or_expr.description,
            fn_or_expr.requires_unnest,
        )
    else:
        return (fn_or_expr, None, ())


def _is_calculated_measure(val: Any) -> bool:
    return isinstance(val, MeasureRef | AllOf | BinOp | int | float)


def _matches_aggregation_pattern(measure_expr, agg_expr, tbl):
    if not isinstance(agg_expr, AggregationExpr):
        return Success(False)

    @curry
    def evaluate_in_scope(tbl, expr):
        """Evaluate measure expression in a ColumnScope."""
        scope = ColumnScope(_tbl=tbl)
        return (
            expr.resolve(scope) if _is_deferred(expr) else expr(scope) if callable(expr) else expr
        )

    @curry
    def has_matching_operation(agg_expr, result):
        """Check if the operation matches the expected aggregation.

        All our supported aggregations (Sum, Mean, Count, Min, Max) are ibis operations.
        """
        op_name = type(result.op()).__name__.lower()
        expected_op = "avg" if agg_expr.operation.lower() == "mean" else agg_expr.operation.lower()

        return expected_op in op_name

    @curry
    def has_matching_column(agg_expr, result):
        """Check if result's operation references the expected column.

        All supported aggregation operations (Sum, Mean, Count, Min, Max) have:
        - args[0]: Field operation with .name attribute
        - args[1]: Optional where clause (typically None)
        """
        op = result.op()

        if not isinstance(op.args[0], Field):
            return False

        return op.args[0].name == agg_expr.column

    def matches_pattern(result):
        """Check if result matches both operation and column."""
        return has_matching_operation(agg_expr, result) and has_matching_column(agg_expr, result)

    return safe(lambda: evaluate_in_scope(tbl, measure_expr))().map(matches_pattern)


def _find_matching_measure(agg_expr, known_measures: dict, tbl):
    """Find a measure that matches the aggregation expression pattern.

    Returns Maybe[str] using functional patterns.
    """
    if not isinstance(agg_expr, AggregationExpr):
        return Nothing

    @curry
    def matches_pattern(agg_expr, tbl, measure_obj):
        """Check if measure matches the aggregation pattern.

        All measure_obj values are Measure instances with an expr attribute.
        """
        result = _matches_aggregation_pattern(measure_obj.expr, agg_expr, tbl)
        return result.value_or(False)

    for measure_name, measure_obj in known_measures.items():
        if matches_pattern(agg_expr, tbl, measure_obj):
            return Some(measure_name)

    return Nothing


def _make_base_measure(
    expr: Any,
    description: str | None,
    requires_unnest: tuple,
) -> Measure:
    """Create a base measure with proper callable wrapping using functional patterns."""

    @curry
    def apply_aggregation(operation: str, column):
        """Apply aggregation operation to a column using functional dispatch."""
        operations = {
            "sum": lambda c: c.sum(),
            "mean": lambda c: c.mean(),
            "avg": lambda c: c.mean(),
            "count": lambda c: c.count(),
            "min": lambda c: c.min(),
            "max": lambda c: c.max(),
        }

        return (
            Maybe.from_optional(operations.get(operation))
            .map(lambda fn: fn(column))
            .value_or(
                (_ for _ in ()).throw(ValueError(f"Unknown aggregation operation: {operation}"))
            )
        )

    @curry
    def evaluate_expr(expr, scope):
        """Evaluate expression in given scope."""
        return (
            expr.resolve(scope) if _is_deferred(expr) else expr(scope) if callable(expr) else expr
        )

    def convert_aggregation_expr(t, agg_expr: AggregationExpr):
        """Convert AggregationExpr to ibis expression."""
        if agg_expr.operation == "count":
            result = t.count()
        else:
            result = apply_aggregation(agg_expr.operation, t[agg_expr.column])

        for method_name, args, kwargs in agg_expr.post_ops:
            result = getattr(result, method_name)(*args, **kwargs)

        return result

    if isinstance(expr, AggregationExpr):

        def wrapped_expr(t):
            """Convert AggregationExpr to ibis expression."""
            return convert_aggregation_expr(t, expr)

        return Measure(
            expr=wrapped_expr,
            description=description,
            requires_unnest=requires_unnest,
        )

    if callable(expr):

        def wrapped_expr(t):
            """Wrapped expression that handles AggregationExpr conversion."""
            scope = ColumnScope(_tbl=t)
            result = evaluate_expr(expr, scope)

            if isinstance(result, AggregationExpr):
                return convert_aggregation_expr(t, result)
            return result

        return Measure(
            expr=wrapped_expr,
            description=description,
            requires_unnest=requires_unnest,
        )
    else:
        return Measure(
            expr=lambda t, fn=expr: evaluate_expr(fn, ColumnScope(_tbl=t)),
            description=description,
            requires_unnest=requires_unnest,
        )


def _classify_measure(fn_or_expr: Any, scope: Any) -> tuple[str, Any]:
    """Classify measure as 'calc' or 'base' with appropriate handling."""
    expr, description, requires_unnest = _extract_measure_metadata(fn_or_expr)

    resolved = safe(lambda: _resolve_expr(expr, scope))().map(
        lambda val: ("calc", val) if _is_calculated_measure(val) else None
    )

    if isinstance(resolved, Success) and resolved.unwrap() is not None:
        return resolved.unwrap()

    if not requires_unnest and callable(expr):
        # All scopes (MeasureScope, ColumnScope) have tbl attribute
        table = scope.tbl
        inferred_unnest = _infer_unnest(expr, table)
        requires_unnest = requires_unnest or inferred_unnest

    return ("base", _make_base_measure(expr, description, requires_unnest))


def _build_json_definition(
    dims_dict: dict,
    meas_dict: dict,
    name: str | None = None,
    description: str | None = None,
) -> dict:
    result = {
        "dimensions": {n: spec.to_json() for n, spec in dims_dict.items()},
        "measures": {n: spec.to_json() for n, spec in meas_dict.items()},
        "time_dimensions": {
            n: spec.to_json() for n, spec in dims_dict.items() if spec.is_time_dimension
        },
        "name": name,
    }
    if description is not None:
        result["description"] = description
    return result


@frozen(kw_only=True, slots=True)
class Dimension:
    expr: Callable[[ir.Table], ir.Value] | Deferred
    description: str | None = None
    is_time_dimension: bool = False
    smallest_time_grain: str | None = None

    def __call__(self, table: ir.Table) -> ir.Value:
        return self.expr.resolve(table) if _is_deferred(self.expr) else self.expr(table)

    def to_json(self) -> Mapping[str, Any]:
        base = {"description": self.description}
        return (
            {**base, "smallest_time_grain": self.smallest_time_grain}
            if self.is_time_dimension
            else base
        )

    def __hash__(self) -> int:
        return hash(
            (self.description, self.is_time_dimension, self.smallest_time_grain),
        )


@frozen(kw_only=True, slots=True)
class Measure:
    expr: Callable[[ir.Table], ir.Value] | Deferred
    description: str | None = None
    requires_unnest: tuple[str, ...] = ()  # Internal: Arrays that must be unnested

    def __call__(self, table: ir.Table) -> ir.Value:
        return self.expr.resolve(table) if _is_deferred(self.expr) else self.expr(table)

    @property
    def locality(self) -> str | None:
        """Derive locality from requires_unnest (most nested level)."""
        return self.requires_unnest[-1] if self.requires_unnest else None

    def to_json(self) -> Mapping[str, Any]:
        base = {"description": self.description}
        if self.locality:
            base["locality"] = self.locality
        if self.requires_unnest:
            base["requires_unnest"] = list(self.requires_unnest)
        return base

    def __hash__(self) -> int:
        return hash((self.description, self.requires_unnest))


class SemanticTableOp(Relation):
    """Relation with semantic metadata (dimensions and measures).

    Stores ir.Table expression directly to avoid .op() → .to_expr() conversions.

    Note: Accepts both regular ibis.Table and xorq's vendored ibis.Table.
    Regular ibis tables are automatically converted to xorq in __init__.
    """

    table: Any  # Accepts both ir.Table and regular ibis.expr.types.Table
    dimensions: FrozenDict[str, Dimension]
    measures: FrozenDict[str, Measure]
    calc_measures: FrozenDict[str, Any]
    name: str | None = None
    description: str | None = None
    _source_join: Any = field(
        default=None, repr=False
    )  # Track if this wraps a join (SemanticJoinOp) for optimization

    def __init__(
        self,
        table: ir.Table,
        dimensions: dict[str, Dimension] | FrozenDict[str, Dimension],
        measures: dict[str, Measure] | FrozenDict[str, Measure],
        calc_measures: dict[str, Any] | FrozenDict[str, Any],
        name: str | None = None,
        description: str | None = None,
        _source_join: Any = None,
    ) -> None:
        # Accept both regular ibis and xorq tables without conversion
        # This allows using regular ibis by default, xorq only when provided
        super().__init__(
            table=table,
            dimensions=FrozenDict(dimensions)
            if not isinstance(dimensions, FrozenDict)
            else dimensions,
            measures=FrozenDict(measures) if not isinstance(measures, FrozenDict) else measures,
            calc_measures=FrozenDict(calc_measures)
            if not isinstance(calc_measures, FrozenDict)
            else calc_measures,
            name=name,
            description=description,
            _source_join=_source_join,
        )

    def __repr__(self) -> str:
        return _semantic_repr(self)

    @property
    def values(self) -> FrozenOrderedDict[str, Any]:
        return FrozenOrderedDict(
            {
                **{col: self.table[col].op() for col in self.table.columns},
                **{name: fn(self.table).op() for name, fn in self.get_dimensions().items()},
                **{name: fn(self.table).op() for name, fn in self.get_measures().items()},
            },
        )

    @property
    def schema(self):
        fields_dict = {name: str(v.dtype) for name, v in self.values.items()}
        return _make_schema(fields_dict)

    @property
    def json_definition(self) -> Mapping[str, Any]:
        return _build_json_definition(
            self.get_dimensions(),
            self.get_measures(),
            self.name,
            self.description,
        )

    @property
    def _dims(self) -> dict[str, Dimension]:
        return dict(self.get_dimensions())

    @property
    def _base_measures(self) -> dict[str, Measure]:
        return dict(self.get_measures())

    @property
    def _calc_measures(self) -> dict[str, Any]:
        return dict(self.get_calculated_measures())

    def get_measures(self) -> Mapping[str, Measure]:
        """Get dictionary of base measures with metadata."""
        return object.__getattribute__(self, "measures")

    def get_dimensions(self) -> Mapping[str, Dimension]:
        """Get dictionary of dimensions with metadata."""
        return object.__getattribute__(self, "dimensions")

    def get_calculated_measures(self) -> Mapping[str, Any]:
        """Get dictionary of calculated measures with metadata."""
        return self.calc_measures

    def get_graph(self) -> dict[str, dict[str, Any]]:
        from .graph_utils import build_dependency_graph

        return build_dependency_graph(
            self.get_dimensions(),
            self.get_measures(),
            self.get_calculated_measures(),
            self.table,
        )

    def __getattribute__(self, name: str):
        """Override attribute access to return tuples for dimensions/measures.

        This provides a cleaner API where .dimensions returns ('dim1', 'dim2')
        instead of the full FrozenDict. Use get_dimensions() to get the full dict.
        """
        # For special/internal attributes (dunder methods), use default behavior
        # This is critical for xorq's vendored ibis which uses __precomputed_hash__, etc.
        if name.startswith("__") and name.endswith("__"):
            return object.__getattribute__(self, name)

        # Custom behavior for dimensions and measures
        if name == "dimensions":
            dims = object.__getattribute__(self, "dimensions")
            return tuple(dims.keys())
        if name == "measures":
            base_meas = object.__getattribute__(self, "measures")
            calc_meas = object.__getattribute__(self, "calc_measures")
            return tuple(base_meas.keys()) + tuple(calc_meas.keys())

        # Default behavior for everything else
        return object.__getattribute__(self, name)

    def to_untagged(self):
        return self.table


class SemanticFilterOp(Relation):
    source: Relation
    predicate: Callable

    def __init__(self, source: Relation, predicate: Callable) -> None:
        super().__init__(
            source=Relation.__coerce__(source),
            predicate=_ensure_wrapped(predicate),
        )

    def __repr__(self) -> str:
        return _semantic_repr(self)

    @property
    def values(self) -> FrozenOrderedDict[str, Any]:
        return self.source.values

    @property
    def schema(self) -> Schema:
        return self.source.schema

    def to_untagged(self):
        from .convert import _Resolver

        all_roots = _find_all_root_models(self.source)
        base_tbl = _to_untagged(self.source)
        dim_map = (
            {}
            if isinstance(self.source, SemanticAggregateOp)
            else _get_merged_fields(all_roots, "dimensions")
        )

        pred_fn = _unwrap(self.predicate)
        resolver = _Resolver(base_tbl, dim_map)
        pred = _resolve_expr(pred_fn, resolver)
        return base_tbl.filter(pred)


def _classify_fields(
    fields: tuple[str, ...],
    dimensions: dict,
    measures: dict,
) -> tuple[list[str], list[str], list[str]]:
    """Classify fields into dimensions, measures, and raw columns."""
    dims = [f for f in fields if f in dimensions]
    meas = [f for f in fields if f in measures]
    raw = [f for f in fields if f not in dimensions and f not in measures]
    return dims, meas, raw


def _process_nested_access_marker(
    marker: NestedAccessMarker,
    name: str,
    tbl: ir.Table,
) -> tuple[ir.Table, ir.Value]:
    """Process a NestedAccessMarker to unnest and build aggregation expression."""
    unnested = tbl
    for array_col in marker.array_path:
        if array_col in unnested.columns:
            unnested = unnested.unnest(array_col)

    if marker.operation == "count":
        return unnested, unnested.count().name(name)

    expr = getattr(unnested, marker.array_path[0])
    for field_name in marker.field_path:
        expr = getattr(expr, field_name)

    if marker.operation in ("sum", "mean", "min", "max", "nunique"):
        agg_fn = getattr(expr, marker.operation)
        return unnested, agg_fn().name(name)

    raise ValueError(f"Unknown operation: {marker.operation}")


def _evaluate_measures_with_unnesting(
    measure_names: list[str],
    measures: dict,
    tbl: ir.Table,
) -> dict:
    """Evaluate measures and apply automatic unnesting if needed.

    Returns dict with:
        - table: potentially unnested table
        - measure_exprs: list of evaluated measure expressions
        - needs_unnesting: whether unnesting occurred
    """
    meas_exprs = []
    current_tbl = tbl
    needs_unnesting = False

    for name in measure_names:
        result = measures[name](tbl)

        if isinstance(result, NestedAccessMarker):
            current_tbl, meas_expr = _process_nested_access_marker(result, name, current_tbl)
            meas_exprs.append(meas_expr)
            needs_unnesting = True
        else:
            meas_exprs.append(result.name(name))

    return {
        "table": current_tbl,
        "measure_exprs": meas_exprs,
        "needs_unnesting": needs_unnesting,
    }


def _build_select_or_aggregate(
    tbl: ir.Table,
    dim_exprs: list,
    meas_exprs: list,
    raw_exprs: list,
) -> ir.Table:
    """Build appropriate select/aggregate based on what expressions exist."""
    if meas_exprs and dim_exprs:
        return tbl.group_by(dim_exprs).aggregate(meas_exprs)
    if meas_exprs:
        return tbl.aggregate(meas_exprs)
    if dim_exprs or raw_exprs:
        return tbl.select(dim_exprs + raw_exprs)
    return tbl


class SemanticProjectOp(Relation):
    source: Relation
    fields: tuple[str, ...]

    def __init__(self, source: Relation, fields: Iterable[str]) -> None:
        super().__init__(source=Relation.__coerce__(source), fields=tuple(fields))

    def __repr__(self) -> str:
        return _semantic_repr(self)

    @property
    def values(self) -> FrozenOrderedDict[str, Any]:
        src_vals = self.source.values
        return FrozenOrderedDict(
            {k: v for k, v in src_vals.items() if k in self.fields},
        )

    @property
    def schema(self) -> Schema:
        return _SchemaClass(fields=_FrozenOrderedDict({k: v.dtype for k, v in self.values.items()}))

    def to_untagged(self):
        all_roots = _find_all_root_models(self.source)
        tbl = _to_untagged(self.source)

        if not all_roots:
            return tbl.select([getattr(tbl, f) for f in self.fields])

        merged_dimensions = _get_merged_fields(all_roots, "dimensions")
        merged_measures = _get_merged_fields(all_roots, "measures")

        dims, meas, raw_fields = _classify_fields(self.fields, merged_dimensions, merged_measures)

        # Evaluate measures and handle automatic unnesting
        meas_result = _evaluate_measures_with_unnesting(meas, merged_measures, tbl)

        active_tbl = meas_result["table"]
        meas_exprs = meas_result["measure_exprs"]
        needs_unnesting = meas_result["needs_unnesting"]

        # Re-evaluate dimensions on unnested table if needed
        dim_exprs = (
            [merged_dimensions[name](active_tbl).name(name) for name in dims]
            if needs_unnesting
            else [merged_dimensions[name](tbl).name(name) for name in dims]
        )

        # Get raw columns that still exist after unnesting
        raw_exprs = [getattr(active_tbl, name) for name in raw_fields if name in active_tbl.columns]

        return _build_select_or_aggregate(active_tbl, dim_exprs, meas_exprs, raw_exprs)


class SemanticGroupByOp(Relation):
    source: Relation
    keys: tuple[str, ...]

    def __init__(self, source: Relation, keys: Iterable[str]) -> None:
        super().__init__(source=Relation.__coerce__(source), keys=tuple(keys))

    def __repr__(self) -> str:
        return _semantic_repr(self)

    @property
    def values(self) -> FrozenOrderedDict[str, Any]:
        return self.source.values

    @property
    def schema(self) -> Schema:
        return self.source.schema

    def to_untagged(self):
        return _to_untagged(self.source)


@frozen
class _MeasureSpec:
    name: str
    kind: str  # 'agg' or 'calc'
    value: Any


@frozen
class _AggregationPlan:
    agg_specs: FrozenDict[str, Callable]
    calc_specs: FrozenDict[str, Any]
    requested_measures: tuple[str, ...]
    group_by_cols: tuple[str, ...]


def _resolve_aggregation_exprs(
    expr: Any,
    merged_base_measures: dict,
    merged_calc_measures: dict,
    tbl: ir.Table,
) -> Any:
    @curry
    def find_in_calc_measures(expr, calc_measures):
        for calc_name, calc_expr in calc_measures.items():
            if isinstance(calc_expr, AggregationExpr) and (
                calc_expr.column == expr.column and calc_expr.operation == expr.operation
            ):
                return Some(calc_name)
        return Nothing

    def resolve_aggregation(agg_expr):
        matched = _find_matching_measure(agg_expr, merged_base_measures, tbl)
        return matched.map(MeasureRef).value_or(
            find_in_calc_measures(agg_expr, merged_calc_measures).map(MeasureRef).value_or(agg_expr)
        )

    if isinstance(expr, AggregationExpr):
        return resolve_aggregation(expr)
    elif isinstance(expr, BinOp):
        return BinOp(
            op=expr.op,
            left=_resolve_aggregation_exprs(
                expr.left, merged_base_measures, merged_calc_measures, tbl
            ),
            right=_resolve_aggregation_exprs(
                expr.right, merged_base_measures, merged_calc_measures, tbl
            ),
        )
    elif isinstance(expr, AllOf) and isinstance(expr.ref, AggregationExpr):
        return AllOf(resolve_aggregation(expr.ref))
    else:
        return expr


def _create_measure_spec(
    name: str,
    fn_wrapped: Any,
    scope: Any,
    is_post_agg: bool,
    merged_base_measures: dict,
    merged_calc_measures: dict,
    tbl: ir.Table,
) -> _MeasureSpec:
    fn = _unwrap(fn_wrapped)
    val = _resolve_expr(fn, scope)
    val = _resolve_aggregation_exprs(val, merged_base_measures, merged_calc_measures, tbl)

    if is_post_agg:
        return _MeasureSpec(name=name, kind="agg", value=fn)

    if isinstance(val, MeasureRef):
        ref_name = val.name
        if ref_name in merged_calc_measures:
            calc_expr = merged_calc_measures[ref_name]
            resolved = _resolve_aggregation_exprs(
                calc_expr, merged_base_measures, merged_calc_measures, tbl
            )
            return _MeasureSpec(name=name, kind="calc", value=resolved)
        elif ref_name in merged_base_measures:
            return _MeasureSpec(name=name, kind="agg", value=merged_base_measures[ref_name])
        else:
            return _MeasureSpec(name=name, kind="calc", value=val)

    if isinstance(val, AllOf | BinOp | int | float):
        return _MeasureSpec(name=name, kind="calc", value=val)

    return _MeasureSpec(name=name, kind="agg", value=fn)


def _make_agg_callable(measure: Any) -> Callable:
    if _is_deferred(measure):
        return lambda t: measure.resolve(ColumnScope(_tbl=t))
    elif callable(measure):
        return lambda t: measure(ColumnScope(_tbl=t))
    else:
        return lambda t: measure(t)


def _collect_all_measure_refs(calc_exprs) -> frozenset[str]:
    all_refs = set()
    for expr in calc_exprs:
        _collect_measure_refs(expr, all_refs)
    return frozenset(all_refs)


def _build_aggregation_plan(
    aggs: dict,
    keys: tuple,
    scope: Any,
    is_post_agg: bool,
    merged_base_measures: dict,
    merged_calc_measures: dict,
    tbl: ir.Table,
) -> _AggregationPlan:
    specs = [
        _create_measure_spec(
            name, fn, scope, is_post_agg, merged_base_measures, merged_calc_measures, tbl
        )
        for name, fn in aggs.items()
    ]

    agg_specs_list = [s for s in specs if s.kind == "agg"]
    calc_specs_list = [s for s in specs if s.kind == "calc"]

    agg_specs = FrozenDict({s.name: _make_agg_callable(s.value) for s in agg_specs_list})
    calc_specs = FrozenDict({s.name: s.value for s in calc_specs_list})

    referenced = _collect_all_measure_refs(calc_specs.values())
    additional_aggs = {
        ref: _make_agg_callable(merged_base_measures[ref])
        for ref in referenced
        if ref not in agg_specs and ref in merged_base_measures
    }

    final_agg_specs = FrozenDict({**agg_specs, **additional_aggs})

    return _AggregationPlan(
        agg_specs=final_agg_specs,
        calc_specs=calc_specs,
        requested_measures=tuple(aggs.keys()),
        group_by_cols=tuple(keys),
    )


class SemanticAggregateOp(Relation):
    source: Relation
    keys: tuple[str, ...]
    aggs: dict[
        str,
        Callable,
    ]  # Transformed to FrozenDict[str, _CallableWrapper] in __init__
    nested_columns: tuple[str, ...] = ()  # Track which columns are nested arrays

    def __init__(
        self,
        source: Relation,
        keys: Iterable[str],
        aggs: dict[str, Callable] | None,
        nested_columns: Iterable[str] | None = None,
    ) -> None:
        frozen_aggs = FrozenDict(
            {name: _ensure_wrapped(fn) for name, fn in (aggs or {}).items()},
        )
        super().__init__(
            source=Relation.__coerce__(source),
            keys=tuple(keys),
            aggs=frozen_aggs,
            nested_columns=tuple(nested_columns or []),
        )

    def __repr__(self) -> str:
        return _semantic_repr(self)

    @property
    def values(self) -> FrozenOrderedDict[str, Any]:
        all_roots = _find_all_root_models(self.source)

        merged_dimensions = _merge_fields_with_prefixing(
            all_roots,
            lambda root: root.get_dimensions(),
        )

        base_tbl = self.source.to_expr()

        vals: dict[str, Any] = {}
        for k in self.keys:
            if k in merged_dimensions:
                vals[k] = merged_dimensions[k](base_tbl).op()
            else:
                vals[k] = base_tbl[k].op()
        for name, fn in self.aggs.items():
            vals[name] = fn(base_tbl).op()
        return FrozenOrderedDict(vals)

    @property
    def schema(self) -> Schema:
        return _SchemaClass(fields=_FrozenOrderedDict({n: v.dtype for n, v in self.values.items()}))

    @property
    def measures(self) -> tuple[str, ...]:
        return ()

    @property
    def required_columns(self) -> dict[str, set[str]]:
        """
        Column requirements for this aggregation operation.

        This property makes column requirements intrinsic to the aggregate operation,
        similar to how `schema` is intrinsic to a relation.

        Returns:
            Dict mapping table names to sets of required column names.
        """
        all_roots = _find_all_root_models(self.source)
        merged_dimensions = _get_merged_fields(all_roots, "dimensions")

        base_tbl = (
            self.source.to_expr() if hasattr(self.source, "to_expr") else _to_untagged(self.source)
        )

        table_names = []
        for root in all_roots:
            if root.name:
                table_names.append(root.name)
            elif root._source_join is not None:
                # All roots are SemanticTableOp with _source_join attribute
                join_roots = _find_all_root_models(root._source_join)
                table_names.extend([r.name for r in join_roots if r.name])

        key_requirements = projection_utils.extract_requirements_from_keys(
            keys=list(self.keys),
            dimensions=merged_dimensions,
            table=base_tbl,
            table_names=table_names,
        )

        measure_requirements = projection_utils.extract_requirements_from_measures(
            measures={name: _unwrap(fn) for name, fn in self.aggs.items()},
            table=base_tbl,
            table_names=table_names,
        )

        combined = key_requirements.merge(measure_requirements)

        if hasattr(self.source, "required_columns"):
            source_reqs = projection_utils.TableRequirements.from_dict(self.source.required_columns)
            combined = combined.merge(source_reqs)

        return combined.to_dict()

    def to_untagged(self):
        all_roots = _find_all_root_models(self.source)

        def find_join_in_tree(node):
            """Find a SemanticJoinOp in the operation tree.

            All Relation subclasses have source attribute except leaf operations.
            """
            if isinstance(node, SemanticJoinOp):
                return node
            if isinstance(node, SemanticTableOp):
                # Leaf operations - no source to traverse
                return None
            if node.source is not None:
                return find_join_in_tree(node.source)
            return None

        def has_filter_after_join(node):
            """Check if there's a filter operation between here and the join.

            This prevents us from skipping filters when we optimize by jumping
            directly to the join for projection pushdown.
            """
            if isinstance(node, SemanticFilterOp):
                return True
            if isinstance(node, SemanticJoinOp | SemanticTableOp):
                return False
            if hasattr(node, "source") and node.source is not None:
                return has_filter_after_join(node.source)
            return False

        join_op = find_join_in_tree(self.source)

        if join_op is None and isinstance(self.source, SemanticGroupByOp):
            grouped_source = self.source.source
            if isinstance(grouped_source, SemanticTableOp):
                # SemanticTableOp always has _source_join attribute
                join_op = grouped_source._source_join

        # Only use the join optimization if there are no filters after the join
        # Otherwise we'd skip the filter operations
        if join_op is not None and not has_filter_after_join(self.source):
            tbl = join_op.to_untagged(parent_requirements=self.required_columns)
        else:
            tbl = _to_untagged(self.source)

        def has_prior_aggregate(node):
            """Recursively check if there's a SemanticAggregateOp before any mutate."""
            if isinstance(node, SemanticAggregateOp):
                return True
            if isinstance(node, SemanticMutateOp):
                return has_prior_aggregate(node.source)
            if isinstance(node, SemanticGroupByOp):
                return has_prior_aggregate(node.source)
            if isinstance(node, SemanticTableOp | SemanticJoinOp):
                return False
            if hasattr(node, "source"):
                return has_prior_aggregate(node.source)
            return False

        is_post_agg = has_prior_aggregate(self.source)

        merged_dimensions = _get_merged_fields(all_roots, "dimensions")
        merged_base_measures = _get_merged_fields(all_roots, "measures")
        merged_calc_measures = _get_merged_fields(all_roots, "calc_measures")

        dim_mutations = {k: merged_dimensions[k](tbl) for k in self.keys if k in merged_dimensions}
        tbl = tbl.mutate(**dim_mutations) if dim_mutations else tbl

        scope = (
            ColumnScope(_tbl=tbl)
            if is_post_agg
            else MeasureScope(
                _tbl=tbl,
                _known=list(merged_base_measures.keys()) + list(merged_calc_measures.keys()),
            )
        )

        plan = _build_aggregation_plan(
            aggs=self.aggs,
            keys=self.keys,
            scope=scope,
            is_post_agg=is_post_agg,
            merged_base_measures=merged_base_measures,
            merged_calc_measures=merged_calc_measures,
            tbl=tbl,
        )

        if plan.calc_specs or plan.group_by_cols:
            return compile_grouped_with_all(
                tbl,
                list(plan.group_by_cols),
                dict(plan.agg_specs),
                dict(plan.calc_specs),
                requested_measures=list(plan.requested_measures),
            )
        else:
            return tbl.aggregate({name: fn(tbl) for name, fn in plan.agg_specs.items()})


class SemanticMutateOp(Relation):
    source: Relation
    post: dict[
        str,
        Callable,
    ]  # Transformed to FrozenDict[str, _CallableWrapper] in __init__
    nested_columns: tuple[
        str,
        ...,
    ] = ()  # Inherited from source if it has nested columns

    def __init__(
        self,
        source: Relation,
        post: dict[str, Callable] | None,
        nested_columns: tuple[str, ...] = (),
    ) -> None:
        frozen_post = FrozenDict(
            {name: _ensure_wrapped(fn) for name, fn in (post or {}).items()},
        )
        source_nested = nested_columns if nested_columns else getattr(source, "nested_columns", ())

        super().__init__(
            source=Relation.__coerce__(source),
            post=frozen_post,
            nested_columns=source_nested,
        )

    def __repr__(self) -> str:
        return _semantic_repr(self)

    @property
    def values(self) -> FrozenOrderedDict[str, Any]:
        return self.source.values

    @property
    def schema(self) -> Schema:
        return self.source.schema

    def to_untagged(self):
        agg_tbl = _to_untagged(self.source)

        # Process mutations incrementally so each can reference previous ones
        # This allows: .mutate(rank=..., is_other=lambda t: t["rank"] > 5)
        current_tbl = agg_tbl
        for name, fn_wrapped in self.post.items():
            proxy = MeasureScope(_tbl=current_tbl, _known=[], _post_agg=True)
            resolved = _resolve_expr(_unwrap(fn_wrapped), proxy)

            # If resolved expression is from regular ibis but table is xorq, convert it
            if hasattr(resolved, "__class__") and hasattr(current_tbl, "__class__"):
                resolved_module = resolved.__class__.__module__
                table_module = current_tbl.__class__.__module__
                if (
                    "ibis.expr" in resolved_module
                    and "xorq" not in resolved_module
                    and "xorq.vendor.ibis" in table_module
                ):
                    from xorq.common.utils.ibis_utils import from_ibis

                    resolved = from_ibis(resolved)

            new_col = resolved.name(name)
            current_tbl = current_tbl.mutate([new_col])

        return current_tbl


class SemanticUnnestOp(Relation):
    """Unnest an array column, expanding rows (like Malloy's nested data pattern)."""

    source: Relation
    column: str

    def __repr__(self) -> str:
        return _semantic_repr(self)

    @property
    def schema(self) -> Schema:
        # After unnesting, the schema changes - the array column is replaced by its element schema
        # For now, delegate to source schema (ideally we'd update it)
        return self.source.schema

    @property
    def values(self) -> FrozenDict:
        return FrozenDict({})

    def to_untagged(self):
        """Convert to Ibis expression with functional struct unpacking.

        Uses pure helper functions to extract struct fields when unnesting
        produces struct columns that need to be expanded.
        """

        def build_struct_fields(col_expr, col_type):
            """Pure function: build dict of struct field selections."""
            return {name: col_expr[name] for name in col_type.names}

        def unpack_struct_if_needed(unnested_tbl, column_name):
            """Conditionally unpack struct fields into top-level columns."""
            if column_name not in unnested_tbl.columns:
                return unnested_tbl

            col_expr = unnested_tbl[column_name]
            col_type = col_expr.type()

            # Only Struct types have fields to unpack
            if isinstance(col_type, dt.Struct) and col_type.fields:
                struct_fields = build_struct_fields(col_expr, col_type)
                return unnested_tbl.select(unnested_tbl, **struct_fields)

            return unnested_tbl

        tbl = _to_untagged(self.source)

        if self.column not in tbl.columns:
            raise ValueError(f"Column '{self.column}' not found in table")

        try:
            unnested = tbl.unnest(self.column)
        except Exception as e:
            raise ValueError(f"Failed to unnest column '{self.column}': {e}") from e

        return unpack_struct_if_needed(unnested, self.column)


class SemanticJoinOp(Relation):
    left: Relation
    right: Relation
    how: str
    on: Callable[[Any, Any], ir.BooleanValue] | None

    def __init__(
        self,
        left: Relation,
        right: Relation,
        how: str = "inner",
        on: Callable[[Any, Any], ir.BooleanValue] | None = None,
    ) -> None:
        super().__init__(
            left=Relation.__coerce__(left),
            right=Relation.__coerce__(right),
            how=how,
            on=on,
        )

    def __repr__(self) -> str:
        return _semantic_repr(self)

    @property
    def values(self) -> FrozenOrderedDict[str, Any]:
        vals: dict[str, Any] = {}
        vals.update(self.left.values)
        vals.update(self.right.values)
        return FrozenOrderedDict(vals)

    @property
    def schema(self):
        """Get schema of semantic table.

        Uses runtime imports to handle both regular ibis and xorq (which vendors ibis).
        Converts dtypes to strings to allow Schema to parse them into the correct dtype objects.
        """
        fields_dict = {name: str(v.dtype) for name, v in self.values.items()}
        return _make_schema(fields_dict)

    def get_dimensions(self) -> Mapping[str, Dimension]:
        """Get dictionary of dimensions with metadata."""
        all_roots = _find_all_root_models(self)
        return _merge_fields_with_prefixing(
            all_roots,
            lambda r: _get_field_dict(r, "dimensions"),
        )

    def get_measures(self) -> Mapping[str, Measure]:
        """Get dictionary of base measures with metadata."""
        all_roots = _find_all_root_models(self)
        return _merge_fields_with_prefixing(
            all_roots,
            lambda r: _get_field_dict(r, "measures"),
        )

    def get_calculated_measures(self) -> Mapping[str, Any]:
        """Get dictionary of calculated measures with metadata."""
        all_roots = _find_all_root_models(self)
        return _merge_fields_with_prefixing(
            all_roots,
            lambda r: _get_field_dict(r, "calc_measures"),
        )

    @property
    def dimensions(self) -> tuple[str, ...]:
        """Get tuple of dimension names."""
        return tuple(self.get_dimensions().keys())

    @property
    def _dims(self) -> dict[str, Dimension]:
        return dict(self.get_dimensions())

    @property
    def _base_measures(self) -> dict[str, Measure]:
        return dict(self.get_measures())

    @property
    def _calc_measures(self) -> dict[str, Any]:
        return dict(self.get_calculated_measures())

    @property
    def calc_measures(self) -> dict[str, Any]:
        """Get calculated measures as dict (for consistency with SemanticModel)."""
        return dict(self.get_calculated_measures())

    @property
    def measures(self) -> tuple[str, ...]:
        return tuple(self.get_measures().keys()) + tuple(
            self.get_calculated_measures().keys(),
        )

    @property
    def json_definition(self) -> Mapping[str, Any]:
        return _build_json_definition(self.get_dimensions(), self.get_measures(), None)

    @property
    def name(self) -> str | None:
        return None

    @property
    def table(self):
        return self.to_untagged()

    def query(
        self,
        dimensions: Sequence[str] | None = None,
        measures: Sequence[str] | None = None,
        filters: list | None = None,
        order_by: Sequence[tuple[str, str]] | None = None,
        limit: int | None = None,
        time_grain: str | None = None,
        time_range: dict[str, str] | None = None,
    ):
        from .query import query as build_query

        return build_query(
            semantic_table=self,
            dimensions=dimensions,
            measures=measures,
            filters=filters,
            order_by=order_by,
            limit=limit,
            time_grain=time_grain,
            time_range=time_range,
        )

    def with_dimensions(self, **dims) -> SemanticTable:
        return _semantic_table(
            table=self.to_untagged(),
            dimensions={**self.get_dimensions(), **dims},
            measures=self.get_measures(),
            calc_measures=self.get_calculated_measures(),
            name=None,
        )

    def with_measures(self, **meas) -> SemanticTable:
        joined_tbl = self.to_untagged()
        all_known = (
            list(self.get_measures().keys())
            + list(self.get_calculated_measures().keys())
            + list(meas.keys())
        )
        scope = MeasureScope(_tbl=joined_tbl, _known=all_known)

        new_base, new_calc = (
            dict(self.get_measures()),
            dict(self.get_calculated_measures()),
        )
        for name, fn_or_expr in meas.items():
            kind, value = _classify_measure(fn_or_expr, scope)
            (new_calc if kind == "calc" else new_base)[name] = value

        return _semantic_table(
            table=joined_tbl,
            dimensions=self.get_dimensions(),
            measures=new_base,
            calc_measures=new_calc,
            name=None,
            _source_join=self,  # Pass join reference for projection pushdown
        )

    def group_by(self, *keys: str) -> SemanticGroupBy:
        from .expr import SemanticGroupBy

        return SemanticGroupBy(source=self, keys=keys)

    def filter(self, predicate: Callable) -> SemanticFilter:
        from .expr import SemanticFilter

        return SemanticFilter(source=self, predicate=predicate)

    def join(
        self,
        other: SemanticTable,
        on: Callable[[Any, Any], ir.BooleanValue] | None = None,
        how: str = "inner",
    ):
        from .expr import SemanticJoin

        return SemanticJoin(
            left=self,
            right=other.op(),
            on=on,
            how=how,
        )

    def join_one(
        self,
        other: SemanticTable,
        left_on: str,
        right_on: str,
    ):
        from .expr import SemanticJoin

        return SemanticJoin(
            left=self,
            right=other.op(),
            on=lambda left, right: getattr(left, left_on) == getattr(right, right_on),
            how="inner",
        )

    def join_many(
        self,
        other: SemanticTable,
        left_on: str,
        right_on: str,
    ):
        from .expr import SemanticJoin

        return SemanticJoin(
            left=self,
            right=other.op(),
            on=lambda left, right: getattr(left, left_on) == getattr(right, right_on),
            how="left",
        )

    def index(
        self,
        selector: str | list[str] | Callable | None = None,
        by: str | None = None,
        sample: int | None = None,
    ) -> SemanticIndexOp:
        """Create an index for search/discovery.

        Supports ibis selectors (s.all(), s.cols(), etc.).
        """

        # Handle ibis selectors
        processed_selector = selector
        if selector is not None and "ibis.selectors" in str(type(selector).__module__):
            # Handle s.all() - select all columns
            if type(selector).__name__ == "AllColumns":
                processed_selector = None
            # Handle s.cols() - select specific columns
            elif type(selector).__name__ == "Cols":
                # Extract column names from the Cols selector
                processed_selector = sorted(selector.names)
            # For other selectors, keep as-is
            else:
                processed_selector = selector

        return SemanticIndexOp(source=self, selector=processed_selector, by=by, sample=sample)

    def _collect_leaf_table_names(self) -> set[str]:
        """Collect names of all leaf (base) tables in this join tree."""
        tables = set()

        if isinstance(self.left, SemanticJoinOp):
            tables |= self.left._collect_leaf_table_names()
        else:
            left_name = getattr(self.left, "name", None)
            if left_name:
                tables.add(left_name)

        if isinstance(self.right, SemanticJoinOp):
            tables |= self.right._collect_leaf_table_names()
        else:
            right_name = getattr(self.right, "name", None)
            if right_name:
                tables.add(right_name)

        return tables

    @property
    def required_columns(self):
        """
        Column requirements for projection pushdown.

        This property makes projection pushdown intrinsic to the join operation,
        similar to how `schema` is intrinsic to a relation.

        Computes what columns are needed from each leaf table based on:
        1. Columns needed for measures defined on the joined tables
        2. Join key columns

        Returns:
            Dict mapping table names to sets of required column names.
        """
        return self._compute_required_columns()

    def _compute_required_columns(self, parent_requirements: dict[str, set[str]] | None = None):
        """
        Compute column requirements for projection pushdown.

        Args:
            parent_requirements: Optional dict of specific columns requested by parent operations.

        Returns:
            Dict mapping table names to sets of required column names.
        """
        # Start with parent requirements using immutable TableRequirements
        requirements = projection_utils.TableRequirements.from_dict(
            parent_requirements if parent_requirements else {}
        )

        # Get all root models in join tree
        all_roots = _find_all_root_models(self)

        # Collect leaf tables
        def collect_leaf_tables(node):
            if isinstance(node, SemanticJoinOp):
                return collect_leaf_tables(node.left) + collect_leaf_tables(node.right)
            table_name = getattr(node, "name", None)
            return [(table_name, _to_untagged(node))] if table_name else []

        leaf_tables = collect_leaf_tables(self)

        # Group measures by table
        measures_by_table = {}
        for root in all_roots:
            root_measures = _get_field_dict(root, "measures")
            if root.name:
                measures_by_table[root.name] = root_measures
            else:
                # Parse prefixed measures (e.g., "marketing.spend")
                for measure_name, measure_obj in root_measures.items():
                    if "." in measure_name:
                        table_name = measure_name.split(".", 1)[0]
                        if table_name not in measures_by_table:
                            measures_by_table[table_name] = {}
                        measures_by_table[table_name][measure_name] = measure_obj

        # Extract columns needed by measures (using immutable operations)
        for table_name, table_ibis in leaf_tables:
            if table_name in measures_by_table:
                for measure_obj in measures_by_table[table_name].values():
                    # All measure_obj values are Measure instances with expr attribute
                    measure_fn = measure_obj.expr
                    if callable(measure_fn):
                        cols = projection_utils.extract_columns_from_callable_safe(
                            measure_fn, table_ibis
                        )
                        if cols:
                            requirements = requirements.add_columns(table_name, cols)

        # Extract and add join key columns
        if self.on is not None:
            # Get full schema for join key extraction
            temp_left = (
                self.left.to_untagged()
                if isinstance(self.left, SemanticJoinOp)
                else _to_untagged(self.left)
            )
            temp_right = (
                self.right.to_untagged()
                if isinstance(self.right, SemanticJoinOp)
                else _to_untagged(self.right)
            )

            join_keys_result = _extract_join_key_columns(self.on, temp_left, temp_right)

            if join_keys_result.is_success():
                # Add join keys to leaf tables (immutable operations)
                if isinstance(self.left, SemanticJoinOp):
                    for col in join_keys_result.left_columns:
                        for leaf_name in self.left._collect_leaf_table_names():
                            leaf_table = self._get_leaf_table_by_name(self.left, leaf_name)
                            if leaf_table and col in _to_untagged(leaf_table).columns:
                                requirements = requirements.add_columns(leaf_name, {col})
                else:
                    left_name = getattr(self.left, "name", None)
                    if left_name:
                        requirements = requirements.add_columns(
                            left_name, join_keys_result.left_columns
                        )

                if isinstance(self.right, SemanticJoinOp):
                    for col in join_keys_result.right_columns:
                        for leaf_name in self.right._collect_leaf_table_names():
                            leaf_table = self._get_leaf_table_by_name(self.right, leaf_name)
                            if leaf_table and col in _to_untagged(leaf_table).columns:
                                requirements = requirements.add_columns(leaf_name, {col})
                else:
                    right_name = getattr(self.right, "name", None)
                    if right_name:
                        requirements = requirements.add_columns(
                            right_name, join_keys_result.right_columns
                        )

        return requirements.to_dict()

    def _get_leaf_table_by_name(self, join_op: SemanticJoinOp, target_name: str):
        """Find a leaf table by name in a join tree."""
        if isinstance(join_op.left, SemanticJoinOp):
            result = self._get_leaf_table_by_name(join_op.left, target_name)
            if result is not None:
                return result
        else:
            left_name = getattr(join_op.left, "name", None)
            if left_name == target_name:
                return join_op.left

        if isinstance(join_op.right, SemanticJoinOp):
            result = self._get_leaf_table_by_name(join_op.right, target_name)
            if result is not None:
                return result
        else:
            right_name = getattr(join_op.right, "name", None)
            if right_name == target_name:
                return join_op.right

        return None

    def _collect_join_keys_for_leaves(self) -> dict[str, set[str]]:
        """Collect join keys needed by each leaf table.

        For nested joins, we trace join keys back to their source leaf tables.
        Returns dict mapping leaf table names to sets of columns needed for joins.
        """
        join_columns: dict[str, set[str]] = {}

        # Recursively collect from nested joins
        if isinstance(self.left, SemanticJoinOp):
            nested_keys = self.left._collect_join_keys_for_leaves()
            for table_name, cols in nested_keys.items():
                existing = join_columns.get(table_name, set())
                join_columns[table_name] = existing | cols

        if isinstance(self.right, SemanticJoinOp):
            nested_keys = self.right._collect_join_keys_for_leaves()
            for table_name, cols in nested_keys.items():
                existing = join_columns.get(table_name, set())
                join_columns[table_name] = existing | cols

        # Add join keys for THIS level
        if self.on is not None:
            # Convert without projection to get full schema
            temp_left = (
                self.left.to_untagged(parent_requirements=None)
                if isinstance(self.left, SemanticJoinOp)
                else _to_untagged(self.left)
            )
            temp_right = (
                self.right.to_untagged(parent_requirements=None)
                if isinstance(self.right, SemanticJoinOp)
                else _to_untagged(self.right)
            )

            join_keys = _extract_join_key_columns(self.on, temp_left, temp_right)

            if join_keys.is_success():
                # Add join keys to the appropriate leaf tables
                if not isinstance(self.left, SemanticJoinOp):
                    # Left is a leaf table
                    left_name = getattr(self.left, "name", None)
                    if left_name:
                        existing = join_columns.get(left_name, set())
                        join_columns[left_name] = existing | join_keys.left_columns
                else:
                    # Left is a nested join - need to map columns back to source tables
                    # Get all leaf tables from the nested join and their schemas
                    left_leaves = self.left._collect_leaf_table_names()
                    for col in join_keys.left_columns:
                        # Add column to each leaf table that actually has this column
                        for table_name in left_leaves:
                            if table_name:
                                # Check if this table actually has this column
                                # We do this by converting the table and checking its schema
                                leaf_table = self._get_leaf_table_by_name(self.left, table_name)
                                if leaf_table is not None:
                                    leaf_ibis = _to_untagged(leaf_table)
                                    if col in leaf_ibis.columns:
                                        existing = join_columns.get(table_name, set())
                                        join_columns[table_name] = existing | {col}

                if not isinstance(self.right, SemanticJoinOp):
                    # Right is a leaf table
                    right_name = getattr(self.right, "name", None)
                    if right_name:
                        existing = join_columns.get(right_name, set())
                        join_columns[right_name] = existing | join_keys.right_columns
                else:
                    # Right is a nested join
                    right_leaves = self.right._collect_leaf_table_names()
                    for col in join_keys.right_columns:
                        for table_name in right_leaves:
                            if table_name:
                                leaf_table = self._get_leaf_table_by_name(self.right, table_name)
                                if leaf_table is not None:
                                    leaf_ibis = _to_untagged(leaf_table)
                                    if col in leaf_ibis.columns:
                                        existing = join_columns.get(table_name, set())
                                        join_columns[table_name] = existing | {col}

        return join_columns

    def to_untagged(self, parent_requirements: dict[str, set[str]] | None = None):
        """Convert join to Ibis expression.

        Note: Projection pushdown has been disabled for compatibility with xorq's
        vendored ibis, which has stricter column access after joins. Without projection
        pushdown, all columns from both tables are available after the join.

        Args:
            parent_requirements: Ignored. Kept for API compatibility.

        Returns:
            Ibis join expression with all columns from both tables
        """
        from .convert import _Resolver

        # Simply convert both sides without any projection pushdown
<<<<<<< HEAD
        left_tbl = (
            _to_ibis(self.left)
            if not isinstance(self.left, SemanticJoinOp)
            else self.left.to_ibis()
        )
        right_tbl = (
            _to_ibis(self.right)
            if not isinstance(self.right, SemanticJoinOp)
            else self.right.to_ibis()
        )
=======
        left_tbl = _to_untagged(self.left) if not isinstance(self.left, SemanticJoinOp) else self.left.to_untagged()
        right_tbl = _to_untagged(self.right) if not isinstance(self.right, SemanticJoinOp) else self.right.to_untagged()
>>>>>>> d873915d

        return (
            left_tbl.join(
                right_tbl,
                self.on(_Resolver(left_tbl), _Resolver(right_tbl)),
                how=self.how,
            )
            if self.on is not None
            else left_tbl.join(right_tbl, how=self.how)
        )

    def execute(self):
        return self.to_untagged().execute()

    def compile(self, **kwargs):
        return self.to_untagged().compile(**kwargs)

    def sql(self, **kwargs):
        return ibis.to_sql(self.to_untagged(), **kwargs)

    def __getitem__(self, key):
        dims_dict = self.get_dimensions()
        if key in dims_dict:
            return dims_dict[key]

        meas_dict = self.get_measures()
        if key in meas_dict:
            return meas_dict[key]

        calc_meas_dict = self.get_calculated_measures()
        if key in calc_meas_dict:
            return calc_meas_dict[key]

        raise KeyError(
            f"'{key}' not found in dimensions, measures, or calculated measures",
        )

    def pipe(self, func, *args, **kwargs):
        return func(self, *args, **kwargs)

    def as_table(self) -> SemanticTable:
        """Convert to SemanticTable, preserving merged metadata from both sides."""
        return _semantic_table(
            table=self.to_untagged(),
            dimensions=self.get_dimensions(),
            measures=self.get_measures(),
            calc_measures=self.get_calculated_measures(),
        )


class SemanticOrderByOp(Relation):
    source: Relation
    keys: tuple[
        str | ir.Value | Callable,
        ...,
    ]  # Transformed to tuple[str | _CallableWrapper, ...] in __init__

    def __init__(self, source: Relation, keys: Iterable[str | ir.Value | Callable]) -> None:
        def wrap_key(k):
            return k if isinstance(k, str | _CallableWrapper) else _ensure_wrapped(k)

        super().__init__(
            source=Relation.__coerce__(source),
            keys=tuple(wrap_key(k) for k in keys),
        )

    def __repr__(self) -> str:
        return _semantic_repr(self)

    @property
    def values(self) -> FrozenOrderedDict[str, Any]:
        return self.source.values

    @property
    def schema(self) -> Schema:
        return self.source.schema

    def to_untagged(self):
        tbl = _to_untagged(self.source)

        def resolve_order_key(key):
            if isinstance(key, str):
                # First try column access, then fallback to attribute (for computed columns)
                return tbl[key] if key in tbl.columns else getattr(tbl, key, key)
            elif isinstance(key, _CallableWrapper):
                unwrapped = _unwrap(key)
                return _resolve_expr(unwrapped, tbl)
            return key

        return tbl.order_by([resolve_order_key(key) for key in self.keys])


class SemanticLimitOp(Relation):
    source: Relation
    n: int
    offset: int

    def __init__(self, source: Relation, n: int, offset: int = 0) -> None:
        if n <= 0:
            raise ValueError(f"limit must be positive, got {n}")
        if offset < 0:
            raise ValueError(f"offset must be non-negative, got {offset}")
        super().__init__(source=Relation.__coerce__(source), n=n, offset=offset)

    def __repr__(self) -> str:
        return _semantic_repr(self)

    @property
    def values(self) -> FrozenOrderedDict[str, Any]:
        return self.source.values

    @property
    def schema(self) -> Schema:
        return self.source.schema

    def to_untagged(self):
        tbl = _to_untagged(self.source)
        return tbl.limit(self.n) if self.offset == 0 else tbl.limit(self.n, offset=self.offset)


def _get_field_type_str(field_type: Any) -> str:
    return (
        "string"
        if field_type.is_string()
        else "number"
        if field_type.is_numeric()
        else "date"
        if field_type.is_temporal()
        else str(field_type)
    )


def _get_weight_expr(
    base_tbl: Any,
    by_measure: str | None,
    all_roots: list,
    is_string: bool,
) -> Any:
    if not by_measure:
        return ibis._.count()

    merged_measures = _get_merged_fields(all_roots, "measures")
    return (
        merged_measures[by_measure](base_tbl) if by_measure in merged_measures else ibis._.count()
    )


def _build_string_index_fragment(
    base_tbl: Any,
    field_expr: Any,
    field_name: str,
    field_path: str,
    type_str: str,
    weight_expr: Any,
) -> Any:
    return (
        base_tbl.group_by(field_expr.name("value"))
        .aggregate(weight=weight_expr)
        .select(
            fieldName=ibis.literal(field_name.split(".")[-1]),
            fieldPath=ibis.literal(field_path),
            fieldType=ibis.literal(type_str),
            fieldValue=ibis._["value"].cast("string"),
            weight=ibis._["weight"],
        )
    )


def _build_numeric_index_fragment(
    base_tbl: Any,
    field_expr: Any,
    field_name: str,
    field_path: str,
    type_str: str,
    weight_expr: Any,
) -> Any:
    return (
        base_tbl.select(field_expr.name("value"))
        .filter(ibis._["value"].notnull())
        .aggregate(
            min_val=ibis._["value"].min(),
            max_val=ibis._["value"].max(),
            weight=weight_expr,
        )
        .select(
            fieldName=ibis.literal(field_name.split(".")[-1]),
            fieldPath=ibis.literal(field_path),
            fieldType=ibis.literal(type_str),
            fieldValue=(
                ibis._["min_val"].cast("string") + " to " + ibis._["max_val"].cast("string")
            ),
            weight=ibis._["weight"],
        )
    )


def _resolve_selector(
    selector: str | list[str] | Callable | None,
    base_tbl: ir.Table,
) -> tuple[str, ...]:
    if selector is None:
        return tuple(base_tbl.columns)
    try:
        selected = base_tbl.select(selector)
        return tuple(selected.columns)
    except Exception:
        return []


def _get_fields_to_index(
    selector: str | list[str] | Callable | None,
    merged_dimensions: dict,
    base_tbl: ir.Table,
) -> tuple[str, ...]:
    if selector is None:
        selector = s.all()

    raw_fields = _resolve_selector(selector, base_tbl)

    if not raw_fields:
        result = list(merged_dimensions.keys())
        result.extend(col for col in base_tbl.columns if col not in result)
    else:
        result = [col for col in raw_fields if col in merged_dimensions or col in base_tbl.columns]

    return result


class SemanticIndexOp(Relation):
    source: Relation
    selector: str | list[str] | tuple[str, ...] | Callable | None
    by: str | None = None
    sample: int | None = None

    def __init__(
        self,
        source: Relation,
        selector: str | list[str] | tuple[str, ...] | Callable | None = None,
        by: str | None = None,
        sample: int | None = None,
    ) -> None:
        # Validate sample parameter
        if sample is not None and sample <= 0:
            raise ValueError(f"sample must be positive, got {sample}")

        # Validate 'by' measure exists if provided
        if by is not None:
            all_roots = _find_all_root_models(source)
            if all_roots:
                merged_measures = _get_merged_fields(all_roots, "measures")
                if by not in merged_measures:
                    available = list(merged_measures.keys())
                    raise KeyError(
                        f"Unknown measure '{by}' for weight calculation. "
                        f"Available measures: {', '.join(available) or 'none'}",
                    )

        # Convert selector to tuple if it's a list (Ibis requires hashable types)
        hashable_selector = tuple(selector) if isinstance(selector, list) else selector

        super().__init__(
            source=Relation.__coerce__(source),
            selector=hashable_selector,
            by=by,
            sample=sample,
        )

    def __repr__(self) -> str:
        return _semantic_repr(self)

    @property
    def values(self) -> FrozenOrderedDict[str, Any]:
        return FrozenOrderedDict(
            {
                "fieldName": ibis.literal("").op(),
                "fieldPath": ibis.literal("").op(),
                "fieldType": ibis.literal("").op(),
                "fieldValue": ibis.literal("").op(),
                "weight": ibis.literal(0).op(),
            },
        )

    @property
    def schema(self) -> Schema:
        return Schema(
            {
                "fieldName": "string",
                "fieldPath": "string",
                "fieldType": "string",
                "fieldValue": "string",
                "weight": "int64",
            },
        )

    @property
    def keys(self) -> tuple[str, ...]:
        return ("fieldValue", "fieldName", "fieldPath", "fieldType")

    @property
    def aggs(self) -> dict[str, Any]:
        return {"weight": lambda t: t.weight}

    def to_untagged(self):
        all_roots = _find_all_root_models(self.source)
        base_tbl = (
            _to_untagged(self.source).limit(self.sample) if self.sample else _to_untagged(self.source)
        )

        merged_dimensions = _get_merged_fields(all_roots, "dimensions")
        fields_to_index = _get_fields_to_index(
            self.selector,
            merged_dimensions,
            base_tbl,
        )

        if not fields_to_index:
            return ibis.memtable(
                {
                    "fieldName": [],
                    "fieldPath": [],
                    "fieldType": [],
                    "fieldValue": [],
                    "weight": [],
                },
            )

        def build_fragment(field_name: str) -> Any:
            field_expr = (
                merged_dimensions[field_name](base_tbl)
                if field_name in merged_dimensions
                else base_tbl[field_name]
            )
            field_type = field_expr.type()
            type_str = _get_field_type_str(field_type)
            weight_expr = _get_weight_expr(
                base_tbl,
                self.by,
                all_roots,
                field_type.is_string(),
            )

            return (
                _build_string_index_fragment(
                    base_tbl,
                    field_expr,
                    field_name,
                    field_name,
                    type_str,
                    weight_expr,
                )
                if field_type.is_string() or not field_type.is_numeric()
                else _build_numeric_index_fragment(
                    base_tbl,
                    field_expr,
                    field_name,
                    field_name,
                    type_str,
                    weight_expr,
                )
            )

        fragments = [build_fragment(f) for f in fields_to_index]
        return reduce(lambda acc, frag: acc.union(frag), fragments[1:], fragments[0])

    def filter(self, predicate: Callable) -> SemanticFilter:
        from .expr import SemanticFilter

        return SemanticFilter(source=self, predicate=predicate)

    def order_by(self, *keys: str | ir.Value | Callable) -> SemanticOrderBy:
        from .expr import SemanticOrderBy

        return SemanticOrderBy(source=self, keys=keys)

    def limit(self, n: int, offset: int = 0) -> SemanticLimit:
        from .expr import SemanticLimit

        return SemanticLimit(source=self, n=n, offset=offset)

    def execute(self):
        return self.to_untagged().execute()

    def as_expr(self):
        """Return self as expression."""
        return self

    def compile(self, **kwargs):
        return self.to_untagged().compile(**kwargs)

    def sql(self, **kwargs):
        return ibis.to_sql(self.to_untagged(), **kwargs)

    def __getitem__(self, key):
        return self.to_untagged()[key]

    def pipe(self, func, *args, **kwargs):
        return func(self, *args, **kwargs)


def _find_root_model(node: Any) -> SemanticTableOp | None:
    """Find root SemanticTableOp in the operation tree."""
    cur = node
    while cur is not None:
        if isinstance(cur, SemanticTableOp):
            return cur
        parent = getattr(cur, "source", None)
        cur = parent
    return None


def _find_all_root_models(node: Any) -> tuple[SemanticTableOp, ...]:
    """Find all root SemanticTableOps in the operation tree (handles joins with multiple roots)."""
    if isinstance(node, SemanticTableOp):
        return [node]

    roots = []

    if hasattr(node, "left") and hasattr(node, "right"):
        roots.extend(_find_all_root_models(node.left))
        roots.extend(_find_all_root_models(node.right))
    elif hasattr(node, "source") and node.source is not None:
        roots.extend(_find_all_root_models(node.source))

    return roots


def _update_measure_refs_in_calc(expr, prefix_map: dict[str, str]):
    """
    Recursively update MeasureRef names in a calculated measure expression.

    Args:
        expr: A MeasureExpr (MeasureRef, AllOf, BinOp, or literal)
        prefix_map: Mapping from old name to new prefixed name

    Returns:
        Updated expression with prefixed MeasureRef names
    """
    if isinstance(expr, MeasureRef):
        # Update the measure reference name if it's in the map
        new_name = prefix_map.get(expr.name, expr.name)
        return MeasureRef(new_name)
    elif isinstance(expr, AllOf):
        # Update the inner MeasureRef
        updated_ref = _update_measure_refs_in_calc(expr.ref, prefix_map)
        return AllOf(updated_ref)
    elif isinstance(expr, BinOp):
        # Recursively update left and right
        updated_left = _update_measure_refs_in_calc(expr.left, prefix_map)
        updated_right = _update_measure_refs_in_calc(expr.right, prefix_map)
        return BinOp(op=expr.op, left=updated_left, right=updated_right)
    else:
        # Literal number or other - return as-is
        return expr


def _merge_fields_with_prefixing(
    all_roots: Sequence[SemanticTable],
    field_accessor: callable,
) -> FrozenDict[str, Any]:
    """
    Generic function to merge any type of fields (dimensions, measures) with prefixing.

    Args:
        all_roots: List of SemanticTable root models
        field_accessor: Function that takes a root and returns the fields dict (e.g. lambda r: r.dimensions)

    Returns:
        FrozenDict mapping field names (always prefixed with table name) to field values
    """
    if not all_roots:
        return FrozenDict()

    merged_fields = {}

    is_calc_measures = False
    if all_roots:
        sample_fields = field_accessor(all_roots[0])
        if sample_fields:
            from .measure_scope import AllOf, BinOp, MeasureRef

            first_val = next(iter(sample_fields.values()), None)
            is_calc_measures = isinstance(
                first_val,
                MeasureRef | AllOf | BinOp | int | float,
            )

    for root in all_roots:
        root_name = root.name
        fields_dict = field_accessor(root)

        if is_calc_measures and root_name:
            base_map = (
                {k: f"{root_name}.{k}" for k in root.get_measures()}
                if hasattr(root, "get_measures")
                else {}
            )
            calc_map = (
                {k: f"{root_name}.{k}" for k in root.get_calculated_measures()}
                if hasattr(root, "get_calculated_measures")
                else {}
            )
            prefix_map = {**base_map, **calc_map}

        for field_name, field_value in fields_dict.items():
            if root_name:
                # Always use prefixed name with . separator
                prefixed_name = f"{root_name}.{field_name}"

                # If it's a calculated measure, update internal MeasureRefs
                if is_calc_measures:
                    field_value = _update_measure_refs_in_calc(field_value, prefix_map)

                merged_fields[prefixed_name] = field_value
            else:
                # Fallback to original name if no root name
                merged_fields[field_name] = field_value

    return FrozenDict(merged_fields)


# ==============================================================================
# Column Tracking for Projection Pushdown
# ==============================================================================


@frozen
class ColumnTracker:
    """Immutable tracker for column references during expression evaluation.

    Uses frozenset for tracked columns. New columns are added by creating
    new tracker instances with updated sets.
    """

    columns: frozenset[str] = field(factory=frozenset, converter=frozenset)

    def with_column(self, col_name: str) -> ColumnTracker:
        """Return new tracker with additional column."""
        return ColumnTracker(columns=self.columns | {col_name})

    def merge(self, other: ColumnTracker) -> ColumnTracker:
        """Return new tracker with merged columns."""
        return ColumnTracker(columns=self.columns | other.columns)


@frozen
class ColumnExtractionResult:
    """Result of column extraction with error handling.

    Separates successful extraction from error cases.
    """

    columns: frozenset[str] = field(factory=frozenset, converter=frozenset)
    extraction_failed: bool = False
    error_type: type[Exception] | None = None

    @classmethod
    def success(cls, columns: set[str] | frozenset[str]) -> ColumnExtractionResult:
        """Create successful result."""
        return cls(columns=frozenset(columns), extraction_failed=False)

    @classmethod
    def failure(cls, error: Exception) -> ColumnExtractionResult:
        """Create failure result with error information."""
        return cls(
            columns=frozenset(),
            extraction_failed=True,
            error_type=type(error),
        )

    def is_success(self) -> bool:
        """Check if extraction succeeded."""
        return not self.extraction_failed


@frozen
class JoinColumnExtractionResult:
    """Result of join column extraction for both tables."""

    left_columns: frozenset[str] = field(factory=frozenset, converter=frozenset)
    right_columns: frozenset[str] = field(factory=frozenset, converter=frozenset)
    extraction_failed: bool = False
    error_type: type[Exception] | None = None

    @classmethod
    def success(
        cls,
        left: set[str] | frozenset[str],
        right: set[str] | frozenset[str],
    ) -> JoinColumnExtractionResult:
        """Create successful result."""
        return cls(
            left_columns=frozenset(left),
            right_columns=frozenset(right),
            extraction_failed=False,
        )

    @classmethod
    def failure(cls, error: Exception) -> JoinColumnExtractionResult:
        """Create failure result with error information."""
        return cls(
            left_columns=frozenset(),
            right_columns=frozenset(),
            extraction_failed=True,
            error_type=type(error),
        )

    def is_success(self) -> bool:
        """Check if extraction succeeded."""
        return not self.extraction_failed


def _make_tracking_proxy(
    table: ir.Table,
    on_access: Callable[[str], None],
) -> Any:
    """Create tracking proxy with custom access handler.

    Composable factory that enables different tracking strategies
    via the on_access callback.
    """

    class _TrackingProxy:
        """Proxy that tracks attribute and item access."""

        def __init__(self, inner_table: ir.Table, access_handler: Callable[[str], None]):
            object.__setattr__(self, "_table", inner_table)
            object.__setattr__(self, "_on_access", access_handler)

        def __getattr__(self, name: str):
            if name.startswith("_"):
                return getattr(self._table, name)
            self._on_access(name)
            return getattr(self._table, name)

        def __getitem__(self, name: str):
            self._on_access(name)
            return self._table[name]

    return _TrackingProxy(table, on_access)


def _extract_columns_from_callable(
    fn: Any,
    table: ir.Table,
) -> ColumnExtractionResult:
    """Extract column names referenced by a callable.

    Uses immutable tracking and returns structured result.
    """
    if not callable(fn):
        return ColumnExtractionResult.success(frozenset())

    tracker_ref = [ColumnTracker()]

    def on_column_access(col_name: str) -> None:
        tracker_ref[0] = tracker_ref[0].with_column(col_name)

    try:
        tracking_proxy = _make_tracking_proxy(table, on_column_access)
        fn(tracking_proxy)
        return ColumnExtractionResult.success(tracker_ref[0].columns)

    except Exception as e:
        return ColumnExtractionResult.failure(e)


def _extract_join_key_columns(
    on: Callable[[Any, Any], ir.BooleanValue],
    left_table: ir.Table,
    right_table: ir.Table,
) -> JoinColumnExtractionResult:
    left_tracker_ref = [ColumnTracker()]
    right_tracker_ref = [ColumnTracker()]

    def on_left_access(col_name: str) -> None:
        left_tracker_ref[0] = left_tracker_ref[0].with_column(col_name)

    def on_right_access(col_name: str) -> None:
        right_tracker_ref[0] = right_tracker_ref[0].with_column(col_name)

    try:
        left_proxy = _make_tracking_proxy(left_table, on_left_access)
        right_proxy = _make_tracking_proxy(right_table, on_right_access)
        on(left_proxy, right_proxy)

        return JoinColumnExtractionResult.success(
            left_tracker_ref[0].columns,
            right_tracker_ref[0].columns,
        )

    except Exception as e:
        return JoinColumnExtractionResult.failure(e)


# ==============================================================================
# Table Column Requirements
# ==============================================================================


@frozen
class TableColumnRequirements:
    """Immutable representation of column requirements per table.

    Maps table names to sets of required column names.
    """

    requirements: FrozenDict[str, frozenset[str]] = field(
        factory=lambda: FrozenDict({}),
        converter=lambda d: FrozenDict(
            {k: frozenset(v) if not isinstance(v, frozenset) else v for k, v in d.items()},
        ),
    )

    def with_column(self, table_name: str, col_name: str) -> TableColumnRequirements:
        """Return new requirements with additional column for table."""
        current_cols = self.requirements.get(table_name, frozenset())
        updated_cols = current_cols | {col_name}

        return TableColumnRequirements(
            requirements=dict(self.requirements) | {table_name: updated_cols},
        )

    def with_columns(
        self,
        table_name: str,
        col_names: Iterable[str],
    ) -> TableColumnRequirements:
        """Return new requirements with multiple columns for table."""
        current_cols = self.requirements.get(table_name, frozenset())
        updated_cols = current_cols | frozenset(col_names)

        return TableColumnRequirements(
            requirements=dict(self.requirements) | {table_name: updated_cols},
        )

    def merge(self, other: TableColumnRequirements) -> TableColumnRequirements:
        """Merge requirements from another instance."""
        merged_dict = dict(self.requirements)

        for table, cols in other.requirements.items():
            if table in merged_dict:
                merged_dict[table] = merged_dict[table] | cols
            else:
                merged_dict[table] = cols

        return TableColumnRequirements(requirements=merged_dict)

    def to_dict(self) -> dict[str, set[str]]:
        """Convert to mutable dict for API compatibility."""
        return {table: set(cols) for table, cols in self.requirements.items()}


def _parse_prefixed_field(field_name: str) -> tuple[str | None, str]:
    """Parse potentially prefixed field name.

    Args:
        field_name: Field name, possibly prefixed (e.g., "table.column")

    Returns:
        Tuple of (table_name or None, column_name)
    """
    if "." in field_name:
        table, col = field_name.split(".", 1)
        return (table, col)
    return (None, field_name)


def _extract_requirements_from_keys(
    keys: Iterable[str],
    merged_dimensions: Mapping[str, Any],
    all_roots: Sequence[Any],
    table: ir.Table,
) -> TableColumnRequirements:
    """Extract column requirements from group-by keys using graph traversal."""
    requirements = TableColumnRequirements()

    for key in keys:
        table_name, col_name = _parse_prefixed_field(key)

        if table_name:
            # Prefixed: we know the table
            requirements = requirements.with_column(table_name, col_name)
        else:
            # Unprefixed: resolve dimension or use conservative fallback
            if key in merged_dimensions:
                dim_fn = merged_dimensions[key]

                try:
                    # Evaluate the dimension to get an Ibis expression
                    dim_expr = dim_fn(table)

                    # Walk the expression graph to find all Field nodes (column references)
                    field_names = {node.name for node in walk_nodes(ibis_ops.Field, dim_expr)}

                    # Filter to only actual columns in the table schema
                    actual_cols = {col for col in field_names if col in table.columns}

                    if actual_cols:
                        for root in all_roots:
                            if root.name:
                                requirements = requirements.with_columns(root.name, actual_cols)
                    else:
                        # Fallback: assume key name is column name
                        for root in all_roots:
                            if root.name:
                                requirements = requirements.with_column(root.name, key)
                except Exception:
                    # Fallback: assume key name is column name
                    for root in all_roots:
                        if root.name:
                            requirements = requirements.with_column(root.name, key)
            else:
                # Raw column
                for root in all_roots:
                    if root.name:
                        requirements = requirements.with_column(root.name, key)

    return requirements


def _extract_requirements_from_measures(
    aggs: Mapping[str, Callable],
    all_roots: Sequence[Any],
    table: ir.Table,
) -> TableColumnRequirements:
    """Extract column requirements from measure aggregations using graph traversal."""
    requirements = TableColumnRequirements()

    for measure_name, measure_fn in aggs.items():
        fn = _unwrap(measure_fn)

        try:
            # Evaluate the measure to get an Ibis expression
            measure_expr = fn(table)

            # Walk the expression graph to find all Field nodes (column references)
            field_names = {node.name for node in walk_nodes(ibis_ops.Field, measure_expr)}

            # Filter to only actual columns in the table schema
            actual_cols = {col for col in field_names if col in table.columns}

            if actual_cols:
                for root in all_roots:
                    if root.name:
                        requirements = requirements.with_columns(root.name, actual_cols)
        except Exception:
            # Conservative fallback: if measure name looks like a column, include it
            if measure_name.isidentifier():
                for root in all_roots:
                    if root.name:
                        requirements = requirements.with_column(root.name, measure_name)

    return requirements<|MERGE_RESOLUTION|>--- conflicted
+++ resolved
@@ -1776,21 +1776,16 @@
         from .convert import _Resolver
 
         # Simply convert both sides without any projection pushdown
-<<<<<<< HEAD
         left_tbl = (
-            _to_ibis(self.left)
+            _to_untagged(self.left)
             if not isinstance(self.left, SemanticJoinOp)
-            else self.left.to_ibis()
+            else self.left.to_untagged()
         )
         right_tbl = (
-            _to_ibis(self.right)
+            _to_untagged(self.right)
             if not isinstance(self.right, SemanticJoinOp)
-            else self.right.to_ibis()
-        )
-=======
-        left_tbl = _to_untagged(self.left) if not isinstance(self.left, SemanticJoinOp) else self.left.to_untagged()
-        right_tbl = _to_untagged(self.right) if not isinstance(self.right, SemanticJoinOp) else self.right.to_untagged()
->>>>>>> d873915d
+            else self.right.to_untagged()
+        )
 
         return (
             left_tbl.join(
@@ -2096,7 +2091,9 @@
     def to_untagged(self):
         all_roots = _find_all_root_models(self.source)
         base_tbl = (
-            _to_untagged(self.source).limit(self.sample) if self.sample else _to_untagged(self.source)
+            _to_untagged(self.source).limit(self.sample)
+            if self.sample
+            else _to_untagged(self.source)
         )
 
         merged_dimensions = _get_merged_fields(all_roots, "dimensions")
