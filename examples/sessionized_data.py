#!/usr/bin/env python3
"""Sessionized Data - Map/Reduce Pattern.
https://docs.malloydata.dev/documentation/patterns/sessionize

Flight event data contains dep_time, carrier, origin, destination and tail_num
(the plane that made the flight). The query below takes the flight event data
and maps it into sessions of flight_date, carrier, and tail_num. For each session,
a nested list of flight_legs by the aircraft on that day. The flight legs are numbered.
"""

from pathlib import Path

import ibis
import pandas as pd

<<<<<<< HEAD
from boring_semantic_layer import from_yaml, to_ibis
=======
from boring_semantic_layer import to_untagged, to_semantic_table
>>>>>>> d873915d

# Show all columns in output
pd.set_option("display.max_columns", None)
pd.set_option("display.width", None)


def main():
    # Load semantic models from YAML with profile
    yaml_path = Path(__file__).parent / "flights.yml"
    profile_file = Path(__file__).parent / "profiles.yml"
    models = from_yaml(str(yaml_path), profile="example_db", profile_path=str(profile_file))

    # Use flights model from YAML (already has all measures including max_delay)
    flights = models["flights"]

    # Filter for carrier WN on 2002-03-03 and add flight_date column
    filtered_flights = flights.filter(
        lambda t: (t.carrier == "WN") & (t.dep_time.date() == ibis.date(2002, 3, 3)),
    ).mutate(flight_date=lambda t: t.dep_time.date())

    # Create sessions with nested flight legs
    sessions = (
        filtered_flights.group_by("flight_date", "carrier", "tail_num")
        .aggregate(
            "flight_count",
            "max_delay",
            "total_distance",
            nest={
                "flight_legs": lambda t: t.select(
                    "tail_num",
                    "dep_time",
                    "origin",
                    "destination",
                    "dep_delay",
                    "arr_delay",
                ),
            },
        )
        .mutate(session_id=lambda t: ibis.row_number().over(ibis.window()))
        .order_by("session_id")
    )

    print("Sessions with nested flight legs:")
    sessions_result = sessions.execute()
    print(sessions_result)
    print()

    # Normalize by unnesting flight_legs - each leg becomes its own row
    # Convert semantic expression to ibis, unnest the array column, then execute
    sessions_ibis = to_untagged(sessions)
    unnested = sessions_ibis.unnest("flight_legs")

    # Unpack the struct fields into individual columns
    struct_col = unnested.flight_legs
    normalized = unnested.select(
        "flight_date",
        "carrier",
        "tail_num",
        "flight_count",
        "max_delay",
        "total_distance",
        "session_id",
        leg_tail_num=struct_col.tail_num,
        dep_time=struct_col.dep_time,
        origin=struct_col.origin,
        destination=struct_col.destination,
        dep_delay=struct_col.dep_delay,
        arr_delay=struct_col.arr_delay,
    ).execute()
    print("Normalized (one row per flight leg):")
    print(normalized)


if __name__ == "__main__":
    main()<|MERGE_RESOLUTION|>--- conflicted
+++ resolved
@@ -13,11 +13,7 @@
 import ibis
 import pandas as pd
 
-<<<<<<< HEAD
-from boring_semantic_layer import from_yaml, to_ibis
-=======
-from boring_semantic_layer import to_untagged, to_semantic_table
->>>>>>> d873915d
+from boring_semantic_layer import from_yaml, to_untagged
 
 # Show all columns in output
 pd.set_option("display.max_columns", None)
