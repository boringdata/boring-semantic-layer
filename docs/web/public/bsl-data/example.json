{
  "markdown": "# Example: E-commerce Analytics\n\nThis example demonstrates how to use BSL for e-commerce data analysis.\n\n## Setup Data\n\n```orders_table\norders_tbl = ibis.memtable({\n    \"order_id\": [1, 2, 3, 4, 5, 6, 7, 8],\n    \"customer\": [\"Alice\", \"Bob\", \"Alice\", \"Charlie\", \"Bob\", \"Alice\", \"David\", \"Charlie\"],\n    \"product\": [\"Widget\", \"Gadget\", \"Widget\", \"Doohickey\", \"Widget\", \"Gadget\", \"Widget\", \"Gadget\"],\n    \"amount\": [100, 150, 100, 75, 100, 150, 100, 150],\n    \"quantity\": [1, 2, 1, 3, 1, 2, 1, 2],\n})\n\norders_st = (\n    to_semantic_table(orders_tbl, name=\"orders\")\n    .with_dimensions(\n        customer=lambda t: t.customer,\n        product=lambda t: t.product,\n    )\n    .with_measures(\n        total_orders=lambda t: t.count(),\n        total_revenue=lambda t: t.amount.sum(),\n        total_quantity=lambda t: t.quantity.sum(),\n        avg_order_value=lambda t: t.amount.mean(),\n    )\n)\n```\n\n## Revenue by Customer\n\nLet's see which customers generate the most revenue:\n\n```revenue_by_customer\nresult = orders_st.group_by(\"customer\").aggregate(\n    \"total_orders\",\n    \"total_revenue\",\n    \"avg_order_value\"\n)\n```\n<bslquery code-block=\"revenue_by_customer\" />\nCustomer revenue analysis:\n\n## Product Performance\n\nWhich products are selling best?\n\n```product_performance\nresult = orders_st.group_by(\"product\").aggregate(\n    \"total_orders\",\n    \"total_quantity\",\n    \"total_revenue\"\n)\n```\n\nProduct performance metrics:\n\n<bslquery code-block=\"product_performance\" />\n\n## Summary\n\nThis demonstrates how BSL makes it easy to:\n- Define semantic models once\n- Run multiple queries with different groupings\n- Generate consistent metrics across analyses\n",
  "queries": {
    "revenue_by_customer": {
      "code": "result = orders_st.group_by(\"customer\").aggregate(\n    \"total_orders\",\n    \"total_revenue\",\n    \"avg_order_value\"\n)",
<<<<<<< HEAD
      "sql": "SELECT\n  *\nFROM (\n  SELECT\n    \"t1\".\"customer\",\n    COUNT(*) AS \"total_orders\",\n    SUM(\"t1\".\"amount\") AS \"total_revenue\",\n    AVG(\"t1\".\"amount\") AS \"avg_order_value\"\n  FROM (\n    SELECT\n      *\n    FROM \"ibis_pandas_memtable_e2z2tqajdrh6jfoi2peg2dqmqi\" AS \"t0\"\n  ) AS \"t1\"\n  GROUP BY\n    1\n) AS \"t2\"",
      "plan": "r0 := \u001b[1;34mSemanticTable\u001b[0m: \u001b[1;34morders\u001b[0m\n  \u001b[36mcustomer [dim]\u001b[0m\n  \u001b[36mproduct [dim]\u001b[0m\n  \u001b[35mtotal_orders [measure]\u001b[0m\n  \u001b[35mtotal_revenue [measure]\u001b[0m\n  \u001b[35mtotal_quantity [measure]\u001b[0m\n  \u001b[35mavg_order_value [measure]\u001b[0m\n\nr1 := \u001b[1;32mGroupBy\u001b[0m[\u001b[93mr0\u001b[0m]\n  keys:\n    \u001b[36mcustomer\u001b[0m\n\n\u001b[1;32mAggregate\u001b[0m[\u001b[93mr1\u001b[0m]\n  groups:\n    \u001b[36mcustomer\u001b[0m\n  metrics:\n    \u001b[35mtotal_orders\u001b[0m\n    \u001b[35mtotal_revenue\u001b[0m\n    \u001b[35mavg_order_value\u001b[0m",
=======
      "sql": "SELECT\n  *\nFROM (\n  SELECT\n    \"t1\".\"customer\",\n    COUNT(*) AS \"total_orders\",\n    SUM(\"t1\".\"amount\") AS \"total_revenue\",\n    AVG(\"t1\".\"amount\") AS \"avg_order_value\"\n  FROM (\n    SELECT\n      *\n    FROM \"ibis_pandas_memtable_27cnnrxi5feglaeo67v5g2ylgu\" AS \"t0\"\n  ) AS \"t1\"\n  GROUP BY\n    1\n) AS \"t2\"",
      "plan": "r0 := SemanticTableOp[orders]\n  2 dimensions: customer, product\n  4 measures: total_orders, total_revenue, total_quantity, ...\n\nr1 := SemanticGroupByOp\n  source: SemanticTableOp\n  keys: ['customer']\n  inherited dimensions: 2\n  inherited measures: 4\n\nSemanticAggregateOp\n  source: SemanticGroupByOp\n  keys: ['customer']\n  aggs: [total_orders, total_revenue, avg_order_value]",
>>>>>>> ea6495db
      "table": {
        "columns": [
          "customer",
          "total_orders",
          "total_revenue",
          "avg_order_value"
        ],
        "data": [
          [
            "Charlie",
            2,
            225,
            112.5
          ],
          [
<<<<<<< HEAD
=======
            "Bob",
            2,
            250,
            125.0
          ],
          [
            "David",
            1,
            100,
            100.0
          ],
          [
>>>>>>> ea6495db
            "Alice",
            3,
            350,
            116.66666666666667
          ],
          [
            "Bob",
            2,
            250,
            125.0
          ],
          [
            "David",
            1,
            100,
            100.0
          ]
        ]
      },
      "chart": {
        "type": "vega",
        "spec": {
          "config": {
            "view": {
              "continuousWidth": 300,
              "continuousHeight": 300
            }
          },
          "data": {
<<<<<<< HEAD
            "name": "data-b2c9c391e9ca04a86ac10062c3cc1b63"
=======
            "name": "data-942237f81005ad8a1f22bf533c36f807"
>>>>>>> ea6495db
          },
          "mark": {
            "type": "bar"
          },
          "encoding": {
            "color": {
              "field": "measure",
              "type": "nominal"
            },
            "tooltip": [
              {
                "field": "customer",
                "type": "nominal"
              },
              {
                "field": "measure",
                "type": "nominal"
              },
              {
                "field": "value",
                "type": "quantitative"
              }
            ],
            "x": {
              "field": "customer",
              "sort": null,
              "type": "ordinal"
            },
            "xOffset": {
              "field": "measure"
            },
            "y": {
              "field": "value",
              "type": "quantitative"
            }
          },
          "height": 400,
          "transform": [
            {
              "fold": [
                "total_orders",
                "total_revenue",
                "avg_order_value"
              ],
              "as": [
                "measure",
                "value"
              ]
            }
          ],
          "width": 700,
          "$schema": "https://vega.github.io/schema/vega-lite/v5.20.1.json",
          "datasets": {
<<<<<<< HEAD
            "data-b2c9c391e9ca04a86ac10062c3cc1b63": [
=======
            "data-942237f81005ad8a1f22bf533c36f807": [
              {
                "customer": "Charlie",
                "total_orders": 2,
                "total_revenue": 225,
                "avg_order_value": 112.5
              },
>>>>>>> ea6495db
              {
                "customer": "Alice",
                "total_orders": 3,
                "total_revenue": 350,
                "avg_order_value": 116.66666666666667
              },
              {
                "customer": "Alice",
                "total_orders": 3,
                "total_revenue": 350,
                "avg_order_value": 116.66666666666667
              },
              {
                "customer": "Bob",
                "total_orders": 2,
                "total_revenue": 250,
                "avg_order_value": 125.0
              },
              {
<<<<<<< HEAD
                "customer": "Charlie",
                "total_orders": 2,
                "total_revenue": 225,
                "avg_order_value": 112.5
=======
                "customer": "David",
                "total_orders": 1,
                "total_revenue": 100,
                "avg_order_value": 100.0
>>>>>>> ea6495db
              }
            ]
          }
        }
      }
    },
    "product_performance": {
      "code": "result = orders_st.group_by(\"product\").aggregate(\n    \"total_orders\",\n    \"total_quantity\",\n    \"total_revenue\"\n)",
<<<<<<< HEAD
      "sql": "SELECT\n  *\nFROM (\n  SELECT\n    \"t1\".\"product\",\n    COUNT(*) AS \"total_orders\",\n    SUM(\"t1\".\"quantity\") AS \"total_quantity\",\n    SUM(\"t1\".\"amount\") AS \"total_revenue\"\n  FROM (\n    SELECT\n      *\n    FROM \"ibis_pandas_memtable_e2z2tqajdrh6jfoi2peg2dqmqi\" AS \"t0\"\n  ) AS \"t1\"\n  GROUP BY\n    1\n) AS \"t2\"",
      "plan": "r0 := \u001b[1;34mSemanticTable\u001b[0m: \u001b[1;34morders\u001b[0m\n  \u001b[36mcustomer [dim]\u001b[0m\n  \u001b[36mproduct [dim]\u001b[0m\n  \u001b[35mtotal_orders [measure]\u001b[0m\n  \u001b[35mtotal_revenue [measure]\u001b[0m\n  \u001b[35mtotal_quantity [measure]\u001b[0m\n  \u001b[35mavg_order_value [measure]\u001b[0m\n\nr1 := \u001b[1;32mGroupBy\u001b[0m[\u001b[93mr0\u001b[0m]\n  keys:\n    \u001b[36mproduct\u001b[0m\n\n\u001b[1;32mAggregate\u001b[0m[\u001b[93mr1\u001b[0m]\n  groups:\n    \u001b[36mproduct\u001b[0m\n  metrics:\n    \u001b[35mtotal_orders\u001b[0m\n    \u001b[35mtotal_quantity\u001b[0m\n    \u001b[35mtotal_revenue\u001b[0m",
=======
      "sql": "SELECT\n  *\nFROM (\n  SELECT\n    \"t1\".\"product\",\n    COUNT(*) AS \"total_orders\",\n    SUM(\"t1\".\"quantity\") AS \"total_quantity\",\n    SUM(\"t1\".\"amount\") AS \"total_revenue\"\n  FROM (\n    SELECT\n      *\n    FROM \"ibis_pandas_memtable_27cnnrxi5feglaeo67v5g2ylgu\" AS \"t0\"\n  ) AS \"t1\"\n  GROUP BY\n    1\n) AS \"t2\"",
      "plan": "r0 := SemanticTableOp[orders]\n  2 dimensions: customer, product\n  4 measures: total_orders, total_revenue, total_quantity, ...\n\nr1 := SemanticGroupByOp\n  source: SemanticTableOp\n  keys: ['product']\n  inherited dimensions: 2\n  inherited measures: 4\n\nSemanticAggregateOp\n  source: SemanticGroupByOp\n  keys: ['product']\n  aggs: [total_orders, total_quantity, total_revenue]",
>>>>>>> ea6495db
      "table": {
        "columns": [
          "product",
          "total_orders",
          "total_quantity",
          "total_revenue"
        ],
        "data": [
          [
            "Gadget",
            3,
            6,
            450
          ],
          [
            "Doohickey",
            1,
            3,
            75
          ],
          [
            "Widget",
            4,
            4,
            400
          ]
        ]
      },
      "chart": {
        "type": "vega",
        "spec": {
          "config": {
            "view": {
              "continuousWidth": 300,
              "continuousHeight": 300
            }
          },
          "data": {
<<<<<<< HEAD
            "name": "data-1ec1f0150d675fc7c8bcfbf66cd77da0"
=======
            "name": "data-6991e3d3e667615e632b8261337a1da8"
>>>>>>> ea6495db
          },
          "mark": {
            "type": "bar"
          },
          "encoding": {
            "color": {
              "field": "measure",
              "type": "nominal"
            },
            "tooltip": [
              {
                "field": "product",
                "type": "nominal"
              },
              {
                "field": "measure",
                "type": "nominal"
              },
              {
                "field": "value",
                "type": "quantitative"
              }
            ],
            "x": {
              "field": "product",
              "sort": null,
              "type": "ordinal"
            },
            "xOffset": {
              "field": "measure"
            },
            "y": {
              "field": "value",
              "type": "quantitative"
            }
          },
          "height": 400,
          "transform": [
            {
              "fold": [
                "total_orders",
                "total_quantity",
                "total_revenue"
              ],
              "as": [
                "measure",
                "value"
              ]
            }
          ],
          "width": 700,
          "$schema": "https://vega.github.io/schema/vega-lite/v5.20.1.json",
          "datasets": {
<<<<<<< HEAD
            "data-1ec1f0150d675fc7c8bcfbf66cd77da0": [
              {
                "product": "Widget",
                "total_orders": 4,
                "total_quantity": 4,
                "total_revenue": 400
              },
              {
=======
            "data-6991e3d3e667615e632b8261337a1da8": [
              {
                "product": "Gadget",
                "total_orders": 3,
                "total_quantity": 6,
                "total_revenue": 450
              },
              {
                "product": "Widget",
                "total_orders": 4,
                "total_quantity": 4,
                "total_revenue": 400
              },
              {
>>>>>>> ea6495db
                "product": "Doohickey",
                "total_orders": 1,
                "total_quantity": 3,
                "total_revenue": 75
              },
              {
                "product": "Gadget",
                "total_orders": 3,
                "total_quantity": 6,
                "total_revenue": 450
              }
            ]
          }
        }
      }
    }
  },
  "files": {}
}<|MERGE_RESOLUTION|>--- conflicted
+++ resolved
@@ -3,13 +3,8 @@
   "queries": {
     "revenue_by_customer": {
       "code": "result = orders_st.group_by(\"customer\").aggregate(\n    \"total_orders\",\n    \"total_revenue\",\n    \"avg_order_value\"\n)",
-<<<<<<< HEAD
-      "sql": "SELECT\n  *\nFROM (\n  SELECT\n    \"t1\".\"customer\",\n    COUNT(*) AS \"total_orders\",\n    SUM(\"t1\".\"amount\") AS \"total_revenue\",\n    AVG(\"t1\".\"amount\") AS \"avg_order_value\"\n  FROM (\n    SELECT\n      *\n    FROM \"ibis_pandas_memtable_e2z2tqajdrh6jfoi2peg2dqmqi\" AS \"t0\"\n  ) AS \"t1\"\n  GROUP BY\n    1\n) AS \"t2\"",
-      "plan": "r0 := \u001b[1;34mSemanticTable\u001b[0m: \u001b[1;34morders\u001b[0m\n  \u001b[36mcustomer [dim]\u001b[0m\n  \u001b[36mproduct [dim]\u001b[0m\n  \u001b[35mtotal_orders [measure]\u001b[0m\n  \u001b[35mtotal_revenue [measure]\u001b[0m\n  \u001b[35mtotal_quantity [measure]\u001b[0m\n  \u001b[35mavg_order_value [measure]\u001b[0m\n\nr1 := \u001b[1;32mGroupBy\u001b[0m[\u001b[93mr0\u001b[0m]\n  keys:\n    \u001b[36mcustomer\u001b[0m\n\n\u001b[1;32mAggregate\u001b[0m[\u001b[93mr1\u001b[0m]\n  groups:\n    \u001b[36mcustomer\u001b[0m\n  metrics:\n    \u001b[35mtotal_orders\u001b[0m\n    \u001b[35mtotal_revenue\u001b[0m\n    \u001b[35mavg_order_value\u001b[0m",
-=======
       "sql": "SELECT\n  *\nFROM (\n  SELECT\n    \"t1\".\"customer\",\n    COUNT(*) AS \"total_orders\",\n    SUM(\"t1\".\"amount\") AS \"total_revenue\",\n    AVG(\"t1\".\"amount\") AS \"avg_order_value\"\n  FROM (\n    SELECT\n      *\n    FROM \"ibis_pandas_memtable_27cnnrxi5feglaeo67v5g2ylgu\" AS \"t0\"\n  ) AS \"t1\"\n  GROUP BY\n    1\n) AS \"t2\"",
       "plan": "r0 := SemanticTableOp[orders]\n  2 dimensions: customer, product\n  4 measures: total_orders, total_revenue, total_quantity, ...\n\nr1 := SemanticGroupByOp\n  source: SemanticTableOp\n  keys: ['customer']\n  inherited dimensions: 2\n  inherited measures: 4\n\nSemanticAggregateOp\n  source: SemanticGroupByOp\n  keys: ['customer']\n  aggs: [total_orders, total_revenue, avg_order_value]",
->>>>>>> ea6495db
       "table": {
         "columns": [
           "customer",
@@ -25,8 +20,6 @@
             112.5
           ],
           [
-<<<<<<< HEAD
-=======
             "Bob",
             2,
             250,
@@ -39,23 +32,10 @@
             100.0
           ],
           [
->>>>>>> ea6495db
             "Alice",
             3,
             350,
             116.66666666666667
-          ],
-          [
-            "Bob",
-            2,
-            250,
-            125.0
-          ],
-          [
-            "David",
-            1,
-            100,
-            100.0
           ]
         ]
       },
@@ -69,11 +49,7 @@
             }
           },
           "data": {
-<<<<<<< HEAD
-            "name": "data-b2c9c391e9ca04a86ac10062c3cc1b63"
-=======
             "name": "data-942237f81005ad8a1f22bf533c36f807"
->>>>>>> ea6495db
           },
           "mark": {
             "type": "bar"
@@ -127,9 +103,6 @@
           "width": 700,
           "$schema": "https://vega.github.io/schema/vega-lite/v5.20.1.json",
           "datasets": {
-<<<<<<< HEAD
-            "data-b2c9c391e9ca04a86ac10062c3cc1b63": [
-=======
             "data-942237f81005ad8a1f22bf533c36f807": [
               {
                 "customer": "Charlie",
@@ -137,7 +110,6 @@
                 "total_revenue": 225,
                 "avg_order_value": 112.5
               },
->>>>>>> ea6495db
               {
                 "customer": "Alice",
                 "total_orders": 3,
@@ -145,29 +117,16 @@
                 "avg_order_value": 116.66666666666667
               },
               {
-                "customer": "Alice",
-                "total_orders": 3,
-                "total_revenue": 350,
-                "avg_order_value": 116.66666666666667
-              },
-              {
                 "customer": "Bob",
                 "total_orders": 2,
                 "total_revenue": 250,
                 "avg_order_value": 125.0
               },
               {
-<<<<<<< HEAD
-                "customer": "Charlie",
-                "total_orders": 2,
-                "total_revenue": 225,
-                "avg_order_value": 112.5
-=======
                 "customer": "David",
                 "total_orders": 1,
                 "total_revenue": 100,
                 "avg_order_value": 100.0
->>>>>>> ea6495db
               }
             ]
           }
@@ -176,13 +135,8 @@
     },
     "product_performance": {
       "code": "result = orders_st.group_by(\"product\").aggregate(\n    \"total_orders\",\n    \"total_quantity\",\n    \"total_revenue\"\n)",
-<<<<<<< HEAD
-      "sql": "SELECT\n  *\nFROM (\n  SELECT\n    \"t1\".\"product\",\n    COUNT(*) AS \"total_orders\",\n    SUM(\"t1\".\"quantity\") AS \"total_quantity\",\n    SUM(\"t1\".\"amount\") AS \"total_revenue\"\n  FROM (\n    SELECT\n      *\n    FROM \"ibis_pandas_memtable_e2z2tqajdrh6jfoi2peg2dqmqi\" AS \"t0\"\n  ) AS \"t1\"\n  GROUP BY\n    1\n) AS \"t2\"",
-      "plan": "r0 := \u001b[1;34mSemanticTable\u001b[0m: \u001b[1;34morders\u001b[0m\n  \u001b[36mcustomer [dim]\u001b[0m\n  \u001b[36mproduct [dim]\u001b[0m\n  \u001b[35mtotal_orders [measure]\u001b[0m\n  \u001b[35mtotal_revenue [measure]\u001b[0m\n  \u001b[35mtotal_quantity [measure]\u001b[0m\n  \u001b[35mavg_order_value [measure]\u001b[0m\n\nr1 := \u001b[1;32mGroupBy\u001b[0m[\u001b[93mr0\u001b[0m]\n  keys:\n    \u001b[36mproduct\u001b[0m\n\n\u001b[1;32mAggregate\u001b[0m[\u001b[93mr1\u001b[0m]\n  groups:\n    \u001b[36mproduct\u001b[0m\n  metrics:\n    \u001b[35mtotal_orders\u001b[0m\n    \u001b[35mtotal_quantity\u001b[0m\n    \u001b[35mtotal_revenue\u001b[0m",
-=======
       "sql": "SELECT\n  *\nFROM (\n  SELECT\n    \"t1\".\"product\",\n    COUNT(*) AS \"total_orders\",\n    SUM(\"t1\".\"quantity\") AS \"total_quantity\",\n    SUM(\"t1\".\"amount\") AS \"total_revenue\"\n  FROM (\n    SELECT\n      *\n    FROM \"ibis_pandas_memtable_27cnnrxi5feglaeo67v5g2ylgu\" AS \"t0\"\n  ) AS \"t1\"\n  GROUP BY\n    1\n) AS \"t2\"",
       "plan": "r0 := SemanticTableOp[orders]\n  2 dimensions: customer, product\n  4 measures: total_orders, total_revenue, total_quantity, ...\n\nr1 := SemanticGroupByOp\n  source: SemanticTableOp\n  keys: ['product']\n  inherited dimensions: 2\n  inherited measures: 4\n\nSemanticAggregateOp\n  source: SemanticGroupByOp\n  keys: ['product']\n  aggs: [total_orders, total_quantity, total_revenue]",
->>>>>>> ea6495db
       "table": {
         "columns": [
           "product",
@@ -221,11 +175,7 @@
             }
           },
           "data": {
-<<<<<<< HEAD
-            "name": "data-1ec1f0150d675fc7c8bcfbf66cd77da0"
-=======
             "name": "data-6991e3d3e667615e632b8261337a1da8"
->>>>>>> ea6495db
           },
           "mark": {
             "type": "bar"
@@ -279,8 +229,13 @@
           "width": 700,
           "$schema": "https://vega.github.io/schema/vega-lite/v5.20.1.json",
           "datasets": {
-<<<<<<< HEAD
-            "data-1ec1f0150d675fc7c8bcfbf66cd77da0": [
+            "data-6991e3d3e667615e632b8261337a1da8": [
+              {
+                "product": "Gadget",
+                "total_orders": 3,
+                "total_quantity": 6,
+                "total_revenue": 450
+              },
               {
                 "product": "Widget",
                 "total_orders": 4,
@@ -288,32 +243,10 @@
                 "total_revenue": 400
               },
               {
-=======
-            "data-6991e3d3e667615e632b8261337a1da8": [
-              {
-                "product": "Gadget",
-                "total_orders": 3,
-                "total_quantity": 6,
-                "total_revenue": 450
-              },
-              {
-                "product": "Widget",
-                "total_orders": 4,
-                "total_quantity": 4,
-                "total_revenue": 400
-              },
-              {
->>>>>>> ea6495db
                 "product": "Doohickey",
                 "total_orders": 1,
                 "total_quantity": 3,
                 "total_revenue": 75
-              },
-              {
-                "product": "Gadget",
-                "total_orders": 3,
-                "total_quantity": 6,
-                "total_revenue": 450
               }
             ]
           }
