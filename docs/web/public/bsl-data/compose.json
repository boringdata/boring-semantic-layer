--- conflicted
+++ resolved
@@ -33,7 +33,7 @@
     "setup_semantic_models": {
       "code": "# Create semantic tables\nflights_st = (\n    to_semantic_table(flights_tbl, name=\"flights\")\n    .with_dimensions(\n        flight_id=lambda t: t.flight_id,\n        carrier_code=lambda t: t.carrier_code,\n        aircraft_id=lambda t: t.aircraft_id\n    )\n    .with_measures(\n        flight_count=lambda t: t.count(),\n        total_distance=lambda t: t.distance.sum(),\n        total_passengers=lambda t: t.passengers.sum()\n    )\n)\n\ncarriers_st = (\n    to_semantic_table(carriers_tbl, name=\"carriers\")\n    .with_dimensions(\n        code=lambda t: t.code,\n        name=lambda t: t.name,\n        country=lambda t: t.country\n    )\n    .with_measures(\n        carrier_count=lambda t: t.count()\n    )\n)\n\naircraft_st = (\n    to_semantic_table(aircraft_tbl, name=\"aircraft\")\n    .with_dimensions(\n        id=lambda t: t.id,\n        model=lambda t: t.model\n    )\n    .with_measures(\n        aircraft_count=lambda t: t.count(),\n        total_capacity=lambda t: t.capacity.sum()\n    )\n)",
       "sql": "SELECT\n  *\nFROM \"memory\".\"main\".\"aircraft\"",
-      "plan": "\u001b[1;34mSemanticTable\u001b[0m: \u001b[1;34maircraft\u001b[0m\n  \u001b[36mid [dim]\u001b[0m\n  \u001b[36mmodel [dim]\u001b[0m\n  \u001b[35maircraft_count [measure]\u001b[0m\n  \u001b[35mtotal_capacity [measure]\u001b[0m",
+      "plan": "SemanticTableOp[aircraft]\n  2 dimensions: id, model\n  2 measures: aircraft_count, total_capacity",
       "table": {
         "columns": [
           "id",
@@ -79,13 +79,8 @@
     },
     "composed_query": {
       "code": "# Query using dimensions and measures from all three tables\nresult = (\n    full_model\n    .group_by( \"aircraft.model\")\n    .aggregate(\"flight_count\", \"total_passengers\", \"total_capacity\")\n)",
-<<<<<<< HEAD
-      "sql": "SELECT\n  *\nFROM (\n  SELECT\n    \"t7\".\"aircraft.model\",\n    COUNT(*) AS \"flight_count\",\n    SUM(\"t7\".\"passengers\") AS \"total_passengers\",\n    SUM(\"t7\".\"capacity\") AS \"total_capacity\"\n  FROM (\n    SELECT\n      \"t6\".\"flight_id\",\n      \"t6\".\"carrier_code\",\n      \"t6\".\"aircraft_id\",\n      \"t6\".\"distance\",\n      \"t6\".\"passengers\",\n      \"t6\".\"code\",\n      \"t6\".\"name\",\n      \"t6\".\"country\",\n      \"t6\".\"id\",\n      \"t6\".\"model\",\n      \"t6\".\"capacity\",\n      \"t6\".\"model\" AS \"aircraft.model\"\n    FROM (\n      SELECT\n        \"t3\".\"flight_id\",\n        \"t3\".\"carrier_code\",\n        \"t3\".\"aircraft_id\",\n        \"t3\".\"distance\",\n        \"t3\".\"passengers\",\n        \"t4\".\"code\",\n        \"t4\".\"name\",\n        \"t4\".\"country\",\n        \"t5\".\"id\",\n        \"t5\".\"model\",\n        \"t5\".\"capacity\"\n      FROM \"memory\".\"main\".\"flights\" AS \"t3\"\n      LEFT OUTER JOIN \"memory\".\"main\".\"carriers\" AS \"t4\"\n        ON \"t3\".\"carrier_code\" = \"t4\".\"code\"\n      LEFT OUTER JOIN \"memory\".\"main\".\"aircraft\" AS \"t5\"\n        ON \"t3\".\"aircraft_id\" = \"t5\".\"id\"\n    ) AS \"t6\"\n  ) AS \"t7\"\n  GROUP BY\n    1\n) AS \"t8\"",
-      "plan": "r0 := \u001b[1;34mSemanticTable\u001b[0m: \u001b[1;34maircraft\u001b[0m\n  \u001b[36mid [dim]\u001b[0m\n  \u001b[36mmodel [dim]\u001b[0m\n  \u001b[35maircraft_count [measure]\u001b[0m\n  \u001b[35mtotal_capacity [measure]\u001b[0m\n\nr1 := \u001b[1;34mSemanticTable\u001b[0m: \u001b[1;34mflights\u001b[0m\n  \u001b[36mflight_id [dim]\u001b[0m\n  \u001b[36mcarrier_code [dim]\u001b[0m\n  \u001b[36maircraft_id [dim]\u001b[0m\n  \u001b[35mflight_count [measure]\u001b[0m\n  \u001b[35mtotal_distance [measure]\u001b[0m\n  \u001b[35mtotal_passengers [measure]\u001b[0m\n\nr2 := \u001b[1;34mSemanticTable\u001b[0m: \u001b[1;34mcarriers\u001b[0m\n  \u001b[36mcode [dim]\u001b[0m\n  \u001b[36mname [dim]\u001b[0m\n  \u001b[36mcountry [dim]\u001b[0m\n  \u001b[35mcarrier_count [measure]\u001b[0m\n\nr3 := Join\n  how:\n    left\n  left:\n    r1\n  right:\n    r2\n\nr4 := Join\n  how:\n    left\n  left:\n    r3\n  right:\n    r0\n\nr5 := \u001b[1;32mGroupBy\u001b[0m[\u001b[93mr4\u001b[0m]\n  keys:\n    \u001b[36maircraft.model\u001b[0m\n\n\u001b[1;32mAggregate\u001b[0m[\u001b[93mr5\u001b[0m]\n  groups:\n    \u001b[36maircraft.model\u001b[0m\n  metrics:\n    \u001b[35mflight_count\u001b[0m\n    \u001b[35mtotal_passengers\u001b[0m\n    \u001b[35mtotal_capacity\u001b[0m",
-=======
       "sql": "SELECT\n  *\nFROM (\n  SELECT\n    \"t10\".\"aircraft.model\",\n    COUNT(*) AS \"flight_count\",\n    SUM(\"t10\".\"passengers\") AS \"total_passengers\",\n    SUM(\"t10\".\"capacity\") AS \"total_capacity\"\n  FROM (\n    SELECT\n      \"t9\".\"distance\",\n      \"t9\".\"carrier_code\",\n      \"t9\".\"aircraft_id\",\n      \"t9\".\"passengers\",\n      \"t9\".\"code\",\n      \"t9\".\"model\",\n      \"t9\".\"capacity\",\n      \"t9\".\"id\",\n      \"t9\".\"model\" AS \"aircraft.model\"\n    FROM (\n      SELECT\n        \"t6\".\"distance\",\n        \"t6\".\"carrier_code\",\n        \"t6\".\"aircraft_id\",\n        \"t6\".\"passengers\",\n        \"t7\".\"code\",\n        \"t8\".\"model\",\n        \"t8\".\"capacity\",\n        \"t8\".\"id\"\n      FROM (\n        SELECT\n          \"t0\".\"distance\",\n          \"t0\".\"carrier_code\",\n          \"t0\".\"aircraft_id\",\n          \"t0\".\"passengers\"\n        FROM \"memory\".\"main\".\"flights\" AS \"t0\"\n      ) AS \"t6\"\n      LEFT OUTER JOIN (\n        SELECT\n          \"t1\".\"code\"\n        FROM \"memory\".\"main\".\"carriers\" AS \"t1\"\n      ) AS \"t7\"\n        ON \"t6\".\"carrier_code\" = \"t7\".\"code\"\n      LEFT OUTER JOIN (\n        SELECT\n          \"t2\".\"model\",\n          \"t2\".\"capacity\",\n          \"t2\".\"id\"\n        FROM \"memory\".\"main\".\"aircraft\" AS \"t2\"\n      ) AS \"t8\"\n        ON \"t6\".\"aircraft_id\" = \"t8\".\"id\"\n    ) AS \"t9\"\n  ) AS \"t10\"\n  GROUP BY\n    1\n) AS \"t11\"",
       "plan": "r0 := SemanticTableOp[aircraft]\n  2 dimensions: id, model\n  2 measures: aircraft_count, total_capacity\n\nr1 := SemanticTableOp[flights]\n  3 dimensions: flight_id, carrier_code, aircraft_id\n  3 measures: flight_count, total_distance, total_passengers\n\nr2 := SemanticTableOp[carriers]\n  3 dimensions: code, name, country\n  1 measure: carrier_count\n\nr3 := SemanticJoinOp\n  left: flights\n  right: carriers\n  how: 'left'\n  on: <function>\n\nr4 := SemanticJoinOp\n  left: SemanticJoinOp\n  right: aircraft\n  how: 'left'\n  on: <function>\n\nr5 := SemanticGroupByOp\n  source: SemanticJoinOp\n  keys: ['aircraft.model']\n  inherited dimensions: 8\n  inherited measures: 6\n\nSemanticAggregateOp\n  source: SemanticGroupByOp\n  keys: ['aircraft.model']\n  aggs: [flight_count, total_passengers, total_capacity]",
->>>>>>> ea6495db
       "table": {
         "columns": [
           "aircraft.model",
@@ -95,32 +90,20 @@
         ],
         "data": [
           [
-<<<<<<< HEAD
+            "Airbus A320",
+            1,
+            180,
+            200
+          ],
+          [
             "Boeing 737",
             1,
             150,
             180
           ],
           [
-=======
->>>>>>> ea6495db
-            "Airbus A320",
-            1,
-            180,
-            200
-          ],
-          [
             "Boeing 777",
             1,
-<<<<<<< HEAD
-=======
-            150,
-            180
-          ],
-          [
-            "Boeing 777",
-            1,
->>>>>>> ea6495db
             120,
             350
           ]
@@ -136,11 +119,7 @@
             }
           },
           "data": {
-<<<<<<< HEAD
-            "name": "data-8bf697d078e007d870bc80788e832993"
-=======
             "name": "data-7e81fa099da273faf8fb9af08f53ae8a"
->>>>>>> ea6495db
           },
           "mark": {
             "type": "bar"
@@ -194,9 +173,6 @@
           "width": 700,
           "$schema": "https://vega.github.io/schema/vega-lite/v5.20.1.json",
           "datasets": {
-<<<<<<< HEAD
-            "data-8bf697d078e007d870bc80788e832993": [
-=======
             "data-7e81fa099da273faf8fb9af08f53ae8a": [
               {
                 "aircraft_model": "Boeing 737",
@@ -204,7 +180,6 @@
                 "total_passengers": 150,
                 "total_capacity": 180
               },
->>>>>>> ea6495db
               {
                 "aircraft_model": "Boeing 777",
                 "flight_count": 1,
@@ -212,15 +187,6 @@
                 "total_capacity": 350
               },
               {
-<<<<<<< HEAD
-                "aircraft_model": "Boeing 737",
-                "flight_count": 1,
-                "total_passengers": 150,
-                "total_capacity": 180
-              },
-              {
-=======
->>>>>>> ea6495db
                 "aircraft_model": "Airbus A320",
                 "flight_count": 1,
                 "total_passengers": 180,
