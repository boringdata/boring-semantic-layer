{
  "markdown": "# YAML Configuration\n\nDefine your semantic models using YAML for better organization and maintainability.\n\n## Why YAML?\n\nYAML configuration provides several advantages:\n- **Better organization**: Keep your model definitions separate from your code\n- **Version control**: Track changes to your data model structure\n- **Collaboration**: Non-developers can review and understand the model\n- **Reusability**: Share model definitions across different projects\n\n## Expression Syntax\n\nHere's a complete example with dimensions, measures, and joins:\n\n<yamlcontent path=\"yaml_example.yaml\"></yamlcontent>\n\n<note type=\"warning\">\nIn YAML configuration, **only unbound syntax (`_`) is accepted** for expressions. Lambda expressions are not supported in YAML files.\n</note>\n\n## Loading YAML Models\n\n### Option 1: Using Profiles (Recommended)\n\n```yaml\n# File-level profile\nprofile: my_db\n\nflights:\n  table: flights_tbl\n  dimensions:\n    origin: _.origin\n```\n\n```python\nfrom boring_semantic_layer import from_yaml\n\nmodels = from_yaml(\"flights_model.yml\")\n```\n\nSee [Profile documentation](/profile) for setup details.\n\n### Option 2: Passing Tables Manually\n\nCreate your ibis tables:\n\n```yaml_setup\nimport ibis\n\nflights_tbl = ibis.memtable({\n    \"origin\": [\"JFK\", \"LAX\", \"SFO\"],\n    \"dest\": [\"LAX\", \"SFO\", \"JFK\"],\n    \"carrier\": [\"AA\", \"UA\", \"DL\"],\n    \"year\": [2023, 2023, 2024],\n    \"distance\": [2475, 337, 382]\n})\n\ncarriers_tbl = ibis.memtable({\n    \"code\": [\"AA\", \"UA\", \"DL\"],\n    \"name\": [\"American Airlines\", \"United Airlines\", \"Delta Air Lines\"]\n})\n```\n\nAnd pass them to the loaded YAML file defining your Semantic Tables:\n\n```load_yaml_example\nfrom boring_semantic_layer import from_yaml\n\n# Load models from YAML file with explicit tables\nmodels = from_yaml(\n    \"yaml_example.yaml\",\n    tables={\n        \"flights_tbl\": flights_tbl,\n        \"carriers_tbl\": carriers_tbl\n    }\n)\n\nflights_sm = models[\"flights\"]\ncarriers_sm = models[\"carriers\"]\n\n# Inspect the loaded models\nflights_sm.dimensions, flights_sm.measures\n```\n\n<regularoutput code-block=\"load_yaml_example\"></regularoutput> \n\n## Querying YAML Models\n\nYAML-defined models work exactly like Python-defined models. You can use the same `group_by()` and `aggregate()` methods to query your data.\n\n```query_yaml_model\n# Query the YAML-defined model\nresult = (\n    flights_sm\n    .group_by(\"origin\")\n    .aggregate(\"flight_count\", \"avg_distance\")\n)\n```\n\n<bslquery code-block=\"query_yaml_model\"></bslquery>\n\n## Next Steps\n\n- See [Building Semantic Tables](/building/semantic-tables) for Python-based definitions\n- Learn [Query Methods](/querying/methods) for querying YAML-defined models\n- Explore [Composing Models](/building/compose) for joining YAML models\n",
  "queries": {
    "load_yaml_example": {
      "output": [
        "('origin', 'destination', 'year', 'carrier')",
        "('flight_count', 'total_distance', 'avg_distance')"
      ]
    },
    "query_yaml_model": {
      "code": "# Query the YAML-defined model\nresult = (\n    flights_sm\n    .group_by(\"origin\")\n    .aggregate(\"flight_count\", \"avg_distance\")\n)",
<<<<<<< HEAD
      "sql": "SELECT\n  *\nFROM (\n  SELECT\n    \"t1\".\"origin\",\n    COUNT(*) AS \"flight_count\",\n    AVG(\"t1\".\"distance\") AS \"avg_distance\"\n  FROM (\n    SELECT\n      *\n    FROM \"ibis_pandas_memtable_xqxvbnh63vf5zn2ecl7bmzoaqe\" AS \"t0\"\n  ) AS \"t1\"\n  GROUP BY\n    1\n) AS \"t2\"",
      "plan": "r0 := \u001b[1;34mSemanticTable\u001b[0m: \u001b[1;34mflights\u001b[0m\n  \u001b[36morigin [dim]\u001b[0m\n  \u001b[36mdestination [dim]\u001b[0m\n  \u001b[36myear [dim]\u001b[0m\n  \u001b[36mcarrier [dim]\u001b[0m\n  \u001b[35mflight_count [measure]\u001b[0m\n  \u001b[35mtotal_distance [measure]\u001b[0m\n  \u001b[35mavg_distance [measure]\u001b[0m\n\nr1 := \u001b[1;32mGroupBy\u001b[0m[\u001b[93mr0\u001b[0m]\n  keys:\n    \u001b[36morigin\u001b[0m\n\n\u001b[1;32mAggregate\u001b[0m[\u001b[93mr1\u001b[0m]\n  groups:\n    \u001b[36morigin\u001b[0m\n  metrics:\n    \u001b[35mflight_count\u001b[0m\n    \u001b[35mavg_distance\u001b[0m",
=======
      "sql": "SELECT\n  *\nFROM (\n  SELECT\n    \"t1\".\"origin\",\n    COUNT(*) AS \"flight_count\",\n    AVG(\"t1\".\"distance\") AS \"avg_distance\"\n  FROM (\n    SELECT\n      *\n    FROM \"ibis_pandas_memtable_gl7itpkcjnhtbplr2k72adneaq\" AS \"t0\"\n  ) AS \"t1\"\n  GROUP BY\n    1\n) AS \"t2\"",
      "plan": "r0 := SemanticTableOp[flights]\n  4 dimensions: origin, destination, year, ...\n  3 measures: flight_count, total_distance, avg_distance\n\nr1 := SemanticGroupByOp\n  source: SemanticTableOp\n  keys: ['origin']\n  inherited dimensions: 4\n  inherited measures: 3\n\nSemanticAggregateOp\n  source: SemanticGroupByOp\n  keys: ['origin']\n  aggs: [flight_count, avg_distance]",
>>>>>>> ea6495db
      "table": {
        "columns": [
          "origin",
          "flight_count",
          "avg_distance"
        ],
        "data": [
          [
            "LAX",
            1,
            337.0
          ],
          [
            "JFK",
            1,
            2475.0
          ],
          [
            "SFO",
            1,
            382.0
          ]
        ]
      },
      "chart": {
        "type": "vega",
        "spec": {
          "config": {
            "view": {
              "continuousWidth": 300,
              "continuousHeight": 300
            }
          },
          "data": {
            "name": "data-204dd5b444069061018d736b1906f1e7"
          },
          "mark": {
            "type": "bar"
          },
          "encoding": {
            "color": {
              "field": "measure",
              "type": "nominal"
            },
            "tooltip": [
              {
                "field": "origin",
                "type": "nominal"
              },
              {
                "field": "measure",
                "type": "nominal"
              },
              {
                "field": "value",
                "type": "quantitative"
              }
            ],
            "x": {
              "field": "origin",
              "sort": null,
              "type": "ordinal"
            },
            "xOffset": {
              "field": "measure"
            },
            "y": {
              "field": "value",
              "type": "quantitative"
            }
          },
          "height": 400,
          "transform": [
            {
              "fold": [
                "flight_count",
                "avg_distance"
              ],
              "as": [
                "measure",
                "value"
              ]
            }
          ],
          "width": 700,
          "$schema": "https://vega.github.io/schema/vega-lite/v5.20.1.json",
          "datasets": {
            "data-204dd5b444069061018d736b1906f1e7": [
              {
                "origin": "SFO",
                "flight_count": 1,
                "avg_distance": 382.0
              },
              {
                "origin": "JFK",
                "flight_count": 1,
                "avg_distance": 2475.0
              },
              {
                "origin": "LAX",
                "flight_count": 1,
                "avg_distance": 337.0
              }
            ]
          }
        }
      }
    }
  },
  "files": {
    "yaml_example.yaml": "flights:\n  table: flights_tbl\n  dimensions:\n    origin:\n      expr: _.origin\n      description: \"Flight origin airport code\"\n    destination:\n      expr: _.dest\n      description: \"Flight destination airport code\"\n    year:\n      expr: _.year\n      description: \"Flight year\"\n    carrier:\n      expr: _.carrier\n      description: \"Carrier code\"\n  measures:\n    flight_count:\n      expr: _.count()\n      description: \"Total number of flights\"\n    total_distance:\n      expr: _.distance.sum()\n      description: \"Total distance traveled\"\n    avg_distance:\n      expr: _.distance.mean()\n      description: \"Average flight distance\"\n\ncarriers:\n  table: carriers_tbl\n  dimensions:\n    code:\n      expr: _.code\n      description: \"Carrier code\"\n    name:\n      expr: _.name\n      description: \"Carrier name\"\n  measures:\n    carrier_count:\n      expr: _.count()\n      description: \"Number of carriers\"\n"
  }
}<|MERGE_RESOLUTION|>--- conflicted
+++ resolved
@@ -1,5 +1,5 @@
 {
-  "markdown": "# YAML Configuration\n\nDefine your semantic models using YAML for better organization and maintainability.\n\n## Why YAML?\n\nYAML configuration provides several advantages:\n- **Better organization**: Keep your model definitions separate from your code\n- **Version control**: Track changes to your data model structure\n- **Collaboration**: Non-developers can review and understand the model\n- **Reusability**: Share model definitions across different projects\n\n## Expression Syntax\n\nHere's a complete example with dimensions, measures, and joins:\n\n<yamlcontent path=\"yaml_example.yaml\"></yamlcontent>\n\n<note type=\"warning\">\nIn YAML configuration, **only unbound syntax (`_`) is accepted** for expressions. Lambda expressions are not supported in YAML files.\n</note>\n\n## Loading YAML Models\n\n### Option 1: Using Profiles (Recommended)\n\n```yaml\n# File-level profile\nprofile: my_db\n\nflights:\n  table: flights_tbl\n  dimensions:\n    origin: _.origin\n```\n\n```python\nfrom boring_semantic_layer import from_yaml\n\nmodels = from_yaml(\"flights_model.yml\")\n```\n\nSee [Profile documentation](/profile) for setup details.\n\n### Option 2: Passing Tables Manually\n\nCreate your ibis tables:\n\n```yaml_setup\nimport ibis\n\nflights_tbl = ibis.memtable({\n    \"origin\": [\"JFK\", \"LAX\", \"SFO\"],\n    \"dest\": [\"LAX\", \"SFO\", \"JFK\"],\n    \"carrier\": [\"AA\", \"UA\", \"DL\"],\n    \"year\": [2023, 2023, 2024],\n    \"distance\": [2475, 337, 382]\n})\n\ncarriers_tbl = ibis.memtable({\n    \"code\": [\"AA\", \"UA\", \"DL\"],\n    \"name\": [\"American Airlines\", \"United Airlines\", \"Delta Air Lines\"]\n})\n```\n\nAnd pass them to the loaded YAML file defining your Semantic Tables:\n\n```load_yaml_example\nfrom boring_semantic_layer import from_yaml\n\n# Load models from YAML file with explicit tables\nmodels = from_yaml(\n    \"yaml_example.yaml\",\n    tables={\n        \"flights_tbl\": flights_tbl,\n        \"carriers_tbl\": carriers_tbl\n    }\n)\n\nflights_sm = models[\"flights\"]\ncarriers_sm = models[\"carriers\"]\n\n# Inspect the loaded models\nflights_sm.dimensions, flights_sm.measures\n```\n\n<regularoutput code-block=\"load_yaml_example\"></regularoutput> \n\n## Querying YAML Models\n\nYAML-defined models work exactly like Python-defined models. You can use the same `group_by()` and `aggregate()` methods to query your data.\n\n```query_yaml_model\n# Query the YAML-defined model\nresult = (\n    flights_sm\n    .group_by(\"origin\")\n    .aggregate(\"flight_count\", \"avg_distance\")\n)\n```\n\n<bslquery code-block=\"query_yaml_model\"></bslquery>\n\n## Next Steps\n\n- See [Building Semantic Tables](/building/semantic-tables) for Python-based definitions\n- Learn [Query Methods](/querying/methods) for querying YAML-defined models\n- Explore [Composing Models](/building/compose) for joining YAML models\n",
+  "markdown": "# YAML Configuration\n\nDefine your semantic models using YAML for better organization and maintainability.\n\n## Why YAML?\n\nYAML configuration provides several advantages:\n- **Better organization**: Keep your model definitions separate from your code\n- **Version control**: Track changes to your data model structure\n- **Collaboration**: Non-developers can review and understand the model\n- **Reusability**: Share model definitions across different projects\n\n## Expression Syntax\n\nHere's a complete example with dimensions, measures, and joins:\n\n<yamlcontent path=\"yaml_example.yaml\"></yamlcontent>\n\n<note type=\"warning\">\nIn YAML configuration, **only unbound syntax (`_`) is accepted** for expressions. Lambda expressions are not supported in YAML files.\n</note>\n\n## Loading YAML Models\n\nIbis table objects must be created separately in Python and passed to the YAML loader. Tables are resolved by the names specified in the YAML `table` field.\n\nCreate your ibis tables:\n\n```yaml_setup\nimport ibis\n\nflights_tbl = ibis.memtable({\n    \"origin\": [\"JFK\", \"LAX\", \"SFO\"],\n    \"dest\": [\"LAX\", \"SFO\", \"JFK\"],\n    \"carrier\": [\"AA\", \"UA\", \"DL\"],\n    \"year\": [2023, 2023, 2024],\n    \"distance\": [2475, 337, 382]\n})\n\ncarriers_tbl = ibis.memtable({\n    \"code\": [\"AA\", \"UA\", \"DL\"],\n    \"name\": [\"American Airlines\", \"United Airlines\", \"Delta Air Lines\"]\n})\n```\n\nAnd pass them to the loaded YAML file defining your Semantic Tables:\n\n\n```load_yaml_example\nfrom boring_semantic_layer import from_yaml\n\n# Load models from YAML file\nmodels = from_yaml(\n    \"yaml_example.yaml\",\n    tables={\n        \"flights_tbl\": flights_tbl,\n        \"carriers_tbl\": carriers_tbl\n    }\n)\n\nflights_sm = models[\"flights\"]\ncarriers_sm = models[\"carriers\"]\n\n# Inspect the loaded models\nflights_sm.dimensions, flights_sm.measures\n```\n\n<regularoutput code-block=\"load_yaml_example\"></regularoutput>\n\n## Querying YAML Models\n\nYAML-defined models work exactly like Python-defined models. You can use the same `group_by()` and `aggregate()` methods to query your data.\n\n```query_yaml_model\n# Query the YAML-defined model\nresult = (\n    flights_sm\n    .group_by(\"origin\")\n    .aggregate(\"flight_count\", \"avg_distance\")\n)\n```\n\n<bslquery code-block=\"query_yaml_model\"></bslquery>\n\n## Next Steps\n\n- See [Building Semantic Tables](/building/semantic-tables) for Python-based definitions\n- Learn [Query Methods](/querying/methods) for querying YAML-defined models\n- Explore [Composing Models](/building/compose) for joining YAML models\n",
   "queries": {
     "load_yaml_example": {
       "output": [
@@ -9,13 +9,8 @@
     },
     "query_yaml_model": {
       "code": "# Query the YAML-defined model\nresult = (\n    flights_sm\n    .group_by(\"origin\")\n    .aggregate(\"flight_count\", \"avg_distance\")\n)",
-<<<<<<< HEAD
-      "sql": "SELECT\n  *\nFROM (\n  SELECT\n    \"t1\".\"origin\",\n    COUNT(*) AS \"flight_count\",\n    AVG(\"t1\".\"distance\") AS \"avg_distance\"\n  FROM (\n    SELECT\n      *\n    FROM \"ibis_pandas_memtable_xqxvbnh63vf5zn2ecl7bmzoaqe\" AS \"t0\"\n  ) AS \"t1\"\n  GROUP BY\n    1\n) AS \"t2\"",
-      "plan": "r0 := \u001b[1;34mSemanticTable\u001b[0m: \u001b[1;34mflights\u001b[0m\n  \u001b[36morigin [dim]\u001b[0m\n  \u001b[36mdestination [dim]\u001b[0m\n  \u001b[36myear [dim]\u001b[0m\n  \u001b[36mcarrier [dim]\u001b[0m\n  \u001b[35mflight_count [measure]\u001b[0m\n  \u001b[35mtotal_distance [measure]\u001b[0m\n  \u001b[35mavg_distance [measure]\u001b[0m\n\nr1 := \u001b[1;32mGroupBy\u001b[0m[\u001b[93mr0\u001b[0m]\n  keys:\n    \u001b[36morigin\u001b[0m\n\n\u001b[1;32mAggregate\u001b[0m[\u001b[93mr1\u001b[0m]\n  groups:\n    \u001b[36morigin\u001b[0m\n  metrics:\n    \u001b[35mflight_count\u001b[0m\n    \u001b[35mavg_distance\u001b[0m",
-=======
       "sql": "SELECT\n  *\nFROM (\n  SELECT\n    \"t1\".\"origin\",\n    COUNT(*) AS \"flight_count\",\n    AVG(\"t1\".\"distance\") AS \"avg_distance\"\n  FROM (\n    SELECT\n      *\n    FROM \"ibis_pandas_memtable_gl7itpkcjnhtbplr2k72adneaq\" AS \"t0\"\n  ) AS \"t1\"\n  GROUP BY\n    1\n) AS \"t2\"",
       "plan": "r0 := SemanticTableOp[flights]\n  4 dimensions: origin, destination, year, ...\n  3 measures: flight_count, total_distance, avg_distance\n\nr1 := SemanticGroupByOp\n  source: SemanticTableOp\n  keys: ['origin']\n  inherited dimensions: 4\n  inherited measures: 3\n\nSemanticAggregateOp\n  source: SemanticGroupByOp\n  keys: ['origin']\n  aggs: [flight_count, avg_distance]",
->>>>>>> ea6495db
       "table": {
         "columns": [
           "origin",
@@ -50,7 +45,7 @@
             }
           },
           "data": {
-            "name": "data-204dd5b444069061018d736b1906f1e7"
+            "name": "data-9dec79c4162b73c096e1da93eff3c6ba"
           },
           "mark": {
             "type": "bar"
@@ -103,21 +98,21 @@
           "width": 700,
           "$schema": "https://vega.github.io/schema/vega-lite/v5.20.1.json",
           "datasets": {
-            "data-204dd5b444069061018d736b1906f1e7": [
+            "data-9dec79c4162b73c096e1da93eff3c6ba": [
               {
                 "origin": "SFO",
                 "flight_count": 1,
                 "avg_distance": 382.0
               },
               {
+                "origin": "LAX",
+                "flight_count": 1,
+                "avg_distance": 337.0
+              },
+              {
                 "origin": "JFK",
                 "flight_count": 1,
                 "avg_distance": 2475.0
-              },
-              {
-                "origin": "LAX",
-                "flight_count": 1,
-                "avg_distance": 337.0
               }
             ]
           }
