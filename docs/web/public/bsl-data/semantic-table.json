{
  "markdown": "# Building a Semantic Table\n\nDefine your data model with dimensions and measures using Ibis expressions.\n\n## Overview\n\nA Semantic Table is the core building block of BSL. It transforms a raw Ibis table into a reusable, self-documenting data model by defining:\n- **Dimensions**: Attributes to group by (e.g., origin, carrier, year)\n- **Measures**: Aggregations and calculations (e.g., flight count, total distance)\n\n## to_semantic_table()\n\n```setup_flights\nimport ibis\nfrom boring_semantic_layer import to_semantic_table\n\n# 1. Start with an Ibis table\ncon = ibis.duckdb.connect(\":memory:\")\nflights_data = ibis.memtable({\n    \"origin\": [\"JFK\", \"LAX\", \"SFO\"],\n    \"dest\": [\"LAX\", \"SFO\", \"JFK\"],\n    \"carrier\": [\"AA\", \"UA\", \"DL\"],\n    \"year\": [2023, 2023, 2024],\n    \"distance\": [2475, 337, 382],\n    \"dep_delay\": [10, 5, 0]\n})\nflights_tbl = con.create_table(\"flights\", flights_data)\n\n# 2. Convert to a Semantic Table\nflights_st = to_semantic_table(flights_tbl, name=\"flights\")\n```\n\n## with_dimensions()\n\nDimensions define the attributes you can group by in your queries. They represent the categorical or descriptive aspects of your data that you want to analyze.\n\nYou can define dimensions using lambda expressions, unbound syntax (`_.`), or the `Dimension` class with descriptions:\n\n```dimensions_demo\nfrom ibis import _\nfrom boring_semantic_layer import Dimension\n\nflights_st = flights_st.with_dimensions(\n    # Lambda expressions - simple and explicit\n    origin=lambda t: t.origin,\n\n    # Unbound syntax - cleaner and more concise\n    destination=_.dest,\n    year=_.year,\n\n    # Dimension - self-documenting and AI-friendly\n    carrier=Dimension(\n        expr=lambda t: t.carrier,\n        description=\"Airline carrier code\"\n    )\n)\n\nflights_st.dimensions\n```\n<regularoutput code-block=\"dimensions_demo\"></regularoutput>\n\n## with_measures()\n\nMeasures define the aggregations and calculations you can query. They represent the quantitative aspects of your data that you want to analyze (counts, sums, averages, etc.).\n\nYou can define measures using lambda expressions, reference other measures for composition, or use the `Measure` class with descriptions:\n\n```measures_demo\nfrom boring_semantic_layer import Measure\n\nflights_st = flights_st.with_measures(\n    # Lambda expressions - simple and concise\n    total_flights=lambda t: t.count(),\n    total_distance=lambda t: t.distance.sum(),\n    max_delay=lambda t: t.dep_delay.max(),\n\n    # Reference other measures for composition\n    avg_distance_per_flight=lambda t: t.total_distance / t.total_flights,\n\n    # Measure - self-documenting and AI-friendly\n    avg_distance=Measure(\n        expr=lambda t: t.distance.mean(),\n        description=\"Average flight distance in miles\"\n    )\n)\n\nflights_st.measures\n```\n\n<regularoutput code-block=\"measures_demo\"></regularoutput>\n\n### all()\n\nThe `all()` function references the entire dataset within measure definitions, enabling percent-of-total and comparison calculations.\n\n**Example:** Calculate market share as a percentage\n\n```measure_all_demo\nflights_with_pct = flights_st.with_measures(\n        flight_count=lambda t: t.count(),\n        market_share=lambda t: t.flight_count / t.all(t.flight_count) * 100  # Percent of total\n    )\n\n# Query by carrier\nresult = (\n    flights_with_pct\n    .group_by(\"carrier\")\n    .aggregate(\"flight_count\", \"market_share\")\n)\n```\n\n<bslquery code-block=\"measure_all_demo\"></bslquery>\n\n<note type=\"info\">\n`t.all()` is a method available on the table parameter `t` in measure definitions. It references the entire dataset regardless of grouping, making it perfect for calculating percentages, or comparing groups to the total.\n</note>\n\nFor more examples, see the [Percent of Total pattern](/advanced/percentage-total).\n\n## join_one() / join_many() / join_cross()\n\nJoin semantic tables together to query across relationships. Joins allow you to combine data from multiple semantic tables and access dimensions and measures across all joined tables.\n\n**What Makes Semantic Joins Different?**\n\nSemantic joins explicitly capture the **relationship type** between tables, rather than just specifying SQL join mechanics:\n\n**SQL Joins:**\n```python\n# Specifies HOW to join (LEFT/INNER), but not the relationship\nflights.join(carriers, condition, how=\"left\")\n```\n\n**Semantic Joins:**\n```python\n# Specifies the relationship: one carrier has many flights\nflights.join_many(carriers, left_on=\"carrier\", right_on=\"code\")\n```\n\n**What You Get:**\n- **Explicit relationships**: `join_many()` documents that this is a one-to-many relationship\n- **Table hierarchy information**: The method name describes how tables relate to each other\n- **Richer metadata**: Makes the data model structure explicit for documentation and tooling\n\n<note type=\"info\">\nAfter joining, dimensions and measures are prefixed with table names (e.g., `flights.origin`, `carriers.name`) to avoid naming conflicts.\n</note>\n\n<note type=\"warning\">\n**Joining the same table multiple times?** If you need to join to the same source table via different foreign keys (e.g., pickup and dropoff locations), you must use `.view()` to create distinct table references:\n\n```python\n# Create distinct references when joining same table twice\npickup_locs = to_semantic_table(locs_tbl.view(), \"pickup_locs\")\ndropoff_locs = to_semantic_table(locs_tbl.view(), \"dropoff_locs\")\n```\n\nWithout `.view()`, you'll encounter an `IbisInputError: Ambiguous field reference` error. \n</note>\n\nLet's get some additional data:\n\n```setup_carriers\nimport ibis\nfrom boring_semantic_layer import to_semantic_table\n\ncon = ibis.duckdb.connect(\":memory:\")\n\n# Create carriers data\ncarriers_data = ibis.memtable({\n    \"code\": [\"AA\", \"UA\", \"DL\"],\n    \"name\": [\"American Airlines\", \"United Airlines\", \"Delta Air Lines\"]\n})\ncarriers_tbl = con.create_table(\"carriers\", carriers_data)\n```\n<collapsedcodeblock code-block=\"setup_carriers\" title=\"Create carriers Ibis table\"></collapsedcodeblock>\n\nAnd create a carriers semantic table:\n\n```carriers_st\ncarriers = (\n    to_semantic_table(carriers_tbl, name=\"carriers\")\n    .with_dimensions(\n        code=lambda t: t.code,\n        name=lambda t: t.name\n    )\n    .with_measures(\n        carrier_count=lambda t: t.count()\n    )\n)\n```\n\n### join_many() - One-to-Many Relationships\n\nUse `join_many()` when one row in the left table can match multiple rows in the right table (LEFT JOIN).\n\n```join_demo\n# Join carriers to flights - one carrier has many flights\nflights_with_carriers = flights_st.join_many(\n    carriers,\n    left_on=\"carrier\",\n    right_on=\"code\"\n)\n\n# Inspect available dimensions and measures\nflights_with_carriers.dimensions\n```\n<regularoutput code-block=\"join_demo\"></regularoutput>\n\nAfter joining, all dimensions and measures from both tables are available. Each is prefixed with its table name to avoid conflicts:\n\n\n### join_one() - One-to-One Relationships\n\nUse `join_one()` when rows have a unique matching relationship (INNER JOIN).\n\n```python\n# Many flights \u2192 one carrier (each flight has exactly one carrier)\nflights_with_carrier = flights_st.join_one(\n    carriers,\n    left_on=\"carrier\",\n    right_on=\"code\"\n)\n```\n\n### join_cross() - Cross Join\n\nUse `join_cross()` to create every possible combination of rows from both tables (CARTESIAN PRODUCT).\n\n```python\n# Every flight \u00d7 every carrier combination\nall_combinations = flights_st.join_cross(carriers)\n```\n\n### join() - Custom Join Conditions\n\nUse `join()` for complex join conditions or specific SQL join types.\n\n```python\n# LEFT JOIN with custom condition\nflights_with_carriers = flights_st.join(\n    carriers,\n    lambda f, c: f.carrier == c.code,\n    how=\"left\"\n)\n\n# INNER JOIN\nflights_matched = flights_st.join(\n    carriers,\n    lambda f, c: f.carrier == c.code,\n    how=\"inner\"\n)\n\n# Complex conditions\ndate_range_join = flights_st.join(\n    promotions,\n    lambda f, p: (f.date >= p.start_date) & (f.date <= p.end_date),\n    how=\"left\"\n)\n```\n\n**Supported join types:** `\"inner\"`, `\"left\"`, `\"right\"`, `\"outer\"`, `\"cross\"`\n\n## Next Steps\n\n- Learn about [Composing Models](/examples/compose)\n- Explore [YAML Configuration](/examples/yaml-config)\n- Start [Querying Semantic Tables](/examples/query-methods)\n",
  "queries": {
    "dimensions_demo": {
      "output": "('origin', 'destination', 'year', 'carrier')"
    },
    "measures_demo": {
      "output": "('total_flights', 'total_distance', 'max_delay', 'avg_distance', 'avg_distance_per_flight')"
    },
    "measure_all_demo": {
      "code": "flights_with_pct = flights_st.with_measures(\n        flight_count=lambda t: t.count(),\n        market_share=lambda t: t.flight_count / t.all(t.flight_count) * 100  # Percent of total\n    )\n\n# Query by carrier\nresult = (\n    flights_with_pct\n    .group_by(\"carrier\")\n    .aggregate(\"flight_count\", \"market_share\")\n)",
      "sql": "WITH \"t1\" AS (\n  SELECT\n    *\n  FROM \"memory\".\"main\".\"flights\" AS \"t0\"\n)\nSELECT\n  \"t7\".\"carrier\",\n  \"t7\".\"flight_count\",\n  (\n    CAST(\"t7\".\"flight_count\" AS DOUBLE) / CAST(\"t7\".\"flight_count_right\" AS DOUBLE)\n  ) * 100 AS \"market_share\"\nFROM (\n  SELECT\n    \"t5\".\"carrier\",\n    \"t5\".\"flight_count\",\n    \"t6\".\"flight_count\" AS \"flight_count_right\"\n  FROM (\n    SELECT\n      \"t2\".\"carrier\",\n      COUNT(*) AS \"flight_count\"\n    FROM \"t1\" AS \"t2\"\n    GROUP BY\n      1\n  ) AS \"t5\"\n  CROSS JOIN (\n    SELECT\n      COUNT(*) AS \"flight_count\"\n    FROM \"t1\" AS \"t2\"\n  ) AS \"t6\"\n) AS \"t7\"",
      "plan": "r0 := \u001b[1;34mSemanticTable\u001b[0m: \u001b[1;34mflights\u001b[0m\n  \u001b[36morigin [dim]\u001b[0m\n  \u001b[36mdestination [dim]\u001b[0m\n  \u001b[36myear [dim]\u001b[0m\n  \u001b[36mcarrier [dim]\u001b[0m\n  \u001b[35mtotal_flights [measure]\u001b[0m\n  \u001b[35mtotal_distance [measure]\u001b[0m\n  \u001b[35mmax_delay [measure]\u001b[0m\n  \u001b[35mavg_distance [measure]\u001b[0m\n  \u001b[35mflight_count [measure]\u001b[0m\n  \u001b[33mavg_distance_per_flight [calc]\u001b[0m\n  \u001b[33mmarket_share [calc]\u001b[0m\n\nr1 := \u001b[1;32mGroupBy\u001b[0m[\u001b[93mr0\u001b[0m]\n  keys:\n    \u001b[36mcarrier\u001b[0m\n\n\u001b[1;32mAggregate\u001b[0m[\u001b[93mr1\u001b[0m]\n  groups:\n    \u001b[36mcarrier\u001b[0m\n  metrics:\n    \u001b[35mflight_count\u001b[0m\n    \u001b[35mmarket_share\u001b[0m",
      "table": {
        "columns": [
          "carrier",
          "flight_count",
          "market_share"
        ],
        "data": [
          [
            "AA",
            1,
            33.33333333333333
          ],
          [
            "UA",
            1,
            33.33333333333333
          ],
          [
            "DL",
            1,
            33.33333333333333
          ]
        ]
      },
      "chart": {
        "type": "vega",
        "spec": {
          "config": {
            "view": {
              "continuousWidth": 300,
              "continuousHeight": 300
            }
          },
          "data": {
<<<<<<< HEAD
            "name": "data-02b3c9107cbad36a10c64f9097bccef8"
=======
            "name": "data-8463e963c810d6a835c03ff21b8c7ddf"
>>>>>>> ea6495db
          },
          "mark": {
            "type": "bar"
          },
          "encoding": {
            "color": {
              "field": "measure",
              "type": "nominal"
            },
            "tooltip": [
              {
                "field": "carrier",
                "type": "nominal"
              },
              {
                "field": "measure",
                "type": "nominal"
              },
              {
                "field": "value",
                "type": "quantitative"
              }
            ],
            "x": {
              "field": "carrier",
              "sort": null,
              "type": "ordinal"
            },
            "xOffset": {
              "field": "measure"
            },
            "y": {
              "field": "value",
              "type": "quantitative"
            }
          },
          "height": 400,
          "transform": [
            {
              "fold": [
                "flight_count",
                "market_share"
              ],
              "as": [
                "measure",
                "value"
              ]
            }
          ],
          "width": 700,
          "$schema": "https://vega.github.io/schema/vega-lite/v5.20.1.json",
          "datasets": {
<<<<<<< HEAD
            "data-02b3c9107cbad36a10c64f9097bccef8": [
=======
            "data-8463e963c810d6a835c03ff21b8c7ddf": [
>>>>>>> ea6495db
              {
                "carrier": "UA",
                "flight_count": 1,
                "market_share": 33.33333333333333
              },
              {
                "carrier": "AA",
                "flight_count": 1,
                "market_share": 33.33333333333333
              },
              {
<<<<<<< HEAD
                "carrier": "AA",
=======
                "carrier": "DL",
>>>>>>> ea6495db
                "flight_count": 1,
                "market_share": 33.33333333333333
              }
            ]
          }
        }
      }
    },
    "setup_carriers": {
      "code": "import ibis\nfrom boring_semantic_layer import to_semantic_table\n\ncon = ibis.duckdb.connect(\":memory:\")\n\n# Create carriers data\ncarriers_data = ibis.memtable({\n    \"code\": [\"AA\", \"UA\", \"DL\"],\n    \"name\": [\"American Airlines\", \"United Airlines\", \"Delta Air Lines\"]\n})\ncarriers_tbl = con.create_table(\"carriers\", carriers_data)",
      "sql": "WITH \"t1\" AS (\n  SELECT\n    *\n  FROM \"memory\".\"main\".\"flights\" AS \"t0\"\n)\nSELECT\n  \"t7\".\"carrier\",\n  \"t7\".\"flight_count\",\n  (\n    CAST(\"t7\".\"flight_count\" AS DOUBLE) / CAST(\"t7\".\"flight_count_right\" AS DOUBLE)\n  ) * 100 AS \"market_share\"\nFROM (\n  SELECT\n    \"t5\".\"carrier\",\n    \"t5\".\"flight_count\",\n    \"t6\".\"flight_count\" AS \"flight_count_right\"\n  FROM (\n    SELECT\n      \"t2\".\"carrier\",\n      COUNT(*) AS \"flight_count\"\n    FROM \"t1\" AS \"t2\"\n    GROUP BY\n      1\n  ) AS \"t5\"\n  CROSS JOIN (\n    SELECT\n      COUNT(*) AS \"flight_count\"\n    FROM \"t1\" AS \"t2\"\n  ) AS \"t6\"\n) AS \"t7\"",
      "plan": "r0 := \u001b[1;34mSemanticTable\u001b[0m: \u001b[1;34mflights\u001b[0m\n  \u001b[36morigin [dim]\u001b[0m\n  \u001b[36mdestination [dim]\u001b[0m\n  \u001b[36myear [dim]\u001b[0m\n  \u001b[36mcarrier [dim]\u001b[0m\n  \u001b[35mtotal_flights [measure]\u001b[0m\n  \u001b[35mtotal_distance [measure]\u001b[0m\n  \u001b[35mmax_delay [measure]\u001b[0m\n  \u001b[35mavg_distance [measure]\u001b[0m\n  \u001b[35mflight_count [measure]\u001b[0m\n  \u001b[33mavg_distance_per_flight [calc]\u001b[0m\n  \u001b[33mmarket_share [calc]\u001b[0m\n\nr1 := \u001b[1;32mGroupBy\u001b[0m[\u001b[93mr0\u001b[0m]\n  keys:\n    \u001b[36mcarrier\u001b[0m\n\n\u001b[1;32mAggregate\u001b[0m[\u001b[93mr1\u001b[0m]\n  groups:\n    \u001b[36mcarrier\u001b[0m\n  metrics:\n    \u001b[35mflight_count\u001b[0m\n    \u001b[35mmarket_share\u001b[0m",
      "table": {
        "columns": [
          "carrier",
          "flight_count",
          "market_share"
        ],
        "data": [
          [
            "UA",
            1,
            33.33333333333333
          ],
          [
            "AA",
            1,
            33.33333333333333
          ],
          [
            "DL",
            1,
            33.33333333333333
          ]
        ]
      },
      "chart": {
        "type": "vega",
        "spec": {
          "config": {
            "view": {
              "continuousWidth": 300,
              "continuousHeight": 300
            }
          },
          "data": {
<<<<<<< HEAD
            "name": "data-444a8c980d5c591c007caa61dccef4bc"
=======
            "name": "data-8463e963c810d6a835c03ff21b8c7ddf"
>>>>>>> ea6495db
          },
          "mark": {
            "type": "bar"
          },
          "encoding": {
            "color": {
              "field": "measure",
              "type": "nominal"
            },
            "tooltip": [
              {
                "field": "carrier",
                "type": "nominal"
              },
              {
                "field": "measure",
                "type": "nominal"
              },
              {
                "field": "value",
                "type": "quantitative"
              }
            ],
            "x": {
              "field": "carrier",
              "sort": null,
              "type": "ordinal"
            },
            "xOffset": {
              "field": "measure"
            },
            "y": {
              "field": "value",
              "type": "quantitative"
            }
          },
          "height": 400,
          "transform": [
            {
              "fold": [
                "flight_count",
                "market_share"
              ],
              "as": [
                "measure",
                "value"
              ]
            }
          ],
          "width": 700,
          "$schema": "https://vega.github.io/schema/vega-lite/v5.20.1.json",
          "datasets": {
<<<<<<< HEAD
            "data-444a8c980d5c591c007caa61dccef4bc": [
=======
            "data-8463e963c810d6a835c03ff21b8c7ddf": [
>>>>>>> ea6495db
              {
                "carrier": "UA",
                "flight_count": 1,
                "market_share": 33.33333333333333
              },
              {
<<<<<<< HEAD
                "carrier": "UA",
=======
                "carrier": "AA",
>>>>>>> ea6495db
                "flight_count": 1,
                "market_share": 33.33333333333333
              },
              {
                "carrier": "DL",
                "flight_count": 1,
                "market_share": 33.33333333333333
              }
            ]
          }
        }
      }
    },
    "join_demo": {
      "code": "# Join carriers to flights - one carrier has many flights\nflights_with_carriers = flights_st.join_many(\n    carriers,\n    left_on=\"carrier\",\n    right_on=\"code\"\n)\n\n# Inspect available dimensions and measures\nflights_with_carriers.dimensions",
      "sql": "WITH \"t1\" AS (\n  SELECT\n    *\n  FROM \"memory\".\"main\".\"flights\" AS \"t0\"\n)\nSELECT\n  \"t7\".\"carrier\",\n  \"t7\".\"flight_count\",\n  (\n    CAST(\"t7\".\"flight_count\" AS DOUBLE) / CAST(\"t7\".\"flight_count_right\" AS DOUBLE)\n  ) * 100 AS \"market_share\"\nFROM (\n  SELECT\n    \"t5\".\"carrier\",\n    \"t5\".\"flight_count\",\n    \"t6\".\"flight_count\" AS \"flight_count_right\"\n  FROM (\n    SELECT\n      \"t2\".\"carrier\",\n      COUNT(*) AS \"flight_count\"\n    FROM \"t1\" AS \"t2\"\n    GROUP BY\n      1\n  ) AS \"t5\"\n  CROSS JOIN (\n    SELECT\n      COUNT(*) AS \"flight_count\"\n    FROM \"t1\" AS \"t2\"\n  ) AS \"t6\"\n) AS \"t7\"",
      "plan": "r0 := \u001b[1;34mSemanticTable\u001b[0m: \u001b[1;34mflights\u001b[0m\n  \u001b[36morigin [dim]\u001b[0m\n  \u001b[36mdestination [dim]\u001b[0m\n  \u001b[36myear [dim]\u001b[0m\n  \u001b[36mcarrier [dim]\u001b[0m\n  \u001b[35mtotal_flights [measure]\u001b[0m\n  \u001b[35mtotal_distance [measure]\u001b[0m\n  \u001b[35mmax_delay [measure]\u001b[0m\n  \u001b[35mavg_distance [measure]\u001b[0m\n  \u001b[35mflight_count [measure]\u001b[0m\n  \u001b[33mavg_distance_per_flight [calc]\u001b[0m\n  \u001b[33mmarket_share [calc]\u001b[0m\n\nr1 := \u001b[1;32mGroupBy\u001b[0m[\u001b[93mr0\u001b[0m]\n  keys:\n    \u001b[36mcarrier\u001b[0m\n\n\u001b[1;32mAggregate\u001b[0m[\u001b[93mr1\u001b[0m]\n  groups:\n    \u001b[36mcarrier\u001b[0m\n  metrics:\n    \u001b[35mflight_count\u001b[0m\n    \u001b[35mmarket_share\u001b[0m",
      "table": {
        "columns": [
          "carrier",
          "flight_count",
          "market_share"
        ],
        "data": [
          [
            "AA",
            1,
            33.33333333333333
          ],
          [
            "DL",
            1,
            33.33333333333333
          ],
          [
<<<<<<< HEAD
            "UA",
=======
            "DL",
>>>>>>> ea6495db
            1,
            33.33333333333333
          ]
        ]
      },
      "chart": {
        "type": "vega",
        "spec": {
          "config": {
            "view": {
              "continuousWidth": 300,
              "continuousHeight": 300
            }
          },
          "data": {
<<<<<<< HEAD
            "name": "data-5702d87060c2f48d90709e77ac71067e"
=======
            "name": "data-444a8c980d5c591c007caa61dccef4bc"
>>>>>>> ea6495db
          },
          "mark": {
            "type": "bar"
          },
          "encoding": {
            "color": {
              "field": "measure",
              "type": "nominal"
            },
            "tooltip": [
              {
                "field": "carrier",
                "type": "nominal"
              },
              {
                "field": "measure",
                "type": "nominal"
              },
              {
                "field": "value",
                "type": "quantitative"
              }
            ],
            "x": {
              "field": "carrier",
              "sort": null,
              "type": "ordinal"
            },
            "xOffset": {
              "field": "measure"
            },
            "y": {
              "field": "value",
              "type": "quantitative"
            }
          },
          "height": 400,
          "transform": [
            {
              "fold": [
                "flight_count",
                "market_share"
              ],
              "as": [
                "measure",
                "value"
              ]
            }
          ],
          "width": 700,
          "$schema": "https://vega.github.io/schema/vega-lite/v5.20.1.json",
          "datasets": {
<<<<<<< HEAD
            "data-5702d87060c2f48d90709e77ac71067e": [
=======
            "data-444a8c980d5c591c007caa61dccef4bc": [
>>>>>>> ea6495db
              {
                "carrier": "AA",
                "flight_count": 1,
                "market_share": 33.33333333333333
              },
              {
                "carrier": "UA",
                "flight_count": 1,
                "market_share": 33.33333333333333
              },
              {
<<<<<<< HEAD
                "carrier": "AA",
=======
                "carrier": "DL",
>>>>>>> ea6495db
                "flight_count": 1,
                "market_share": 33.33333333333333
              }
            ]
          }
        }
      }
    }
  },
  "files": {}
}<|MERGE_RESOLUTION|>--- conflicted
+++ resolved
@@ -10,7 +10,7 @@
     "measure_all_demo": {
       "code": "flights_with_pct = flights_st.with_measures(\n        flight_count=lambda t: t.count(),\n        market_share=lambda t: t.flight_count / t.all(t.flight_count) * 100  # Percent of total\n    )\n\n# Query by carrier\nresult = (\n    flights_with_pct\n    .group_by(\"carrier\")\n    .aggregate(\"flight_count\", \"market_share\")\n)",
       "sql": "WITH \"t1\" AS (\n  SELECT\n    *\n  FROM \"memory\".\"main\".\"flights\" AS \"t0\"\n)\nSELECT\n  \"t7\".\"carrier\",\n  \"t7\".\"flight_count\",\n  (\n    CAST(\"t7\".\"flight_count\" AS DOUBLE) / CAST(\"t7\".\"flight_count_right\" AS DOUBLE)\n  ) * 100 AS \"market_share\"\nFROM (\n  SELECT\n    \"t5\".\"carrier\",\n    \"t5\".\"flight_count\",\n    \"t6\".\"flight_count\" AS \"flight_count_right\"\n  FROM (\n    SELECT\n      \"t2\".\"carrier\",\n      COUNT(*) AS \"flight_count\"\n    FROM \"t1\" AS \"t2\"\n    GROUP BY\n      1\n  ) AS \"t5\"\n  CROSS JOIN (\n    SELECT\n      COUNT(*) AS \"flight_count\"\n    FROM \"t1\" AS \"t2\"\n  ) AS \"t6\"\n) AS \"t7\"",
-      "plan": "r0 := \u001b[1;34mSemanticTable\u001b[0m: \u001b[1;34mflights\u001b[0m\n  \u001b[36morigin [dim]\u001b[0m\n  \u001b[36mdestination [dim]\u001b[0m\n  \u001b[36myear [dim]\u001b[0m\n  \u001b[36mcarrier [dim]\u001b[0m\n  \u001b[35mtotal_flights [measure]\u001b[0m\n  \u001b[35mtotal_distance [measure]\u001b[0m\n  \u001b[35mmax_delay [measure]\u001b[0m\n  \u001b[35mavg_distance [measure]\u001b[0m\n  \u001b[35mflight_count [measure]\u001b[0m\n  \u001b[33mavg_distance_per_flight [calc]\u001b[0m\n  \u001b[33mmarket_share [calc]\u001b[0m\n\nr1 := \u001b[1;32mGroupBy\u001b[0m[\u001b[93mr0\u001b[0m]\n  keys:\n    \u001b[36mcarrier\u001b[0m\n\n\u001b[1;32mAggregate\u001b[0m[\u001b[93mr1\u001b[0m]\n  groups:\n    \u001b[36mcarrier\u001b[0m\n  metrics:\n    \u001b[35mflight_count\u001b[0m\n    \u001b[35mmarket_share\u001b[0m",
+      "plan": "r0 := SemanticTableOp[flights]\n  4 dimensions: origin, destination, year, ...\n  7 measures: total_flights, total_distance, max_delay, ...\n\nr1 := SemanticGroupByOp\n  source: SemanticTableOp\n  keys: ['carrier']\n  inherited dimensions: 4\n  inherited measures: 7\n\nSemanticAggregateOp\n  source: SemanticGroupByOp\n  keys: ['carrier']\n  aggs: [flight_count, market_share]",
       "table": {
         "columns": [
           "carrier",
@@ -45,11 +45,7 @@
             }
           },
           "data": {
-<<<<<<< HEAD
-            "name": "data-02b3c9107cbad36a10c64f9097bccef8"
-=======
             "name": "data-8463e963c810d6a835c03ff21b8c7ddf"
->>>>>>> ea6495db
           },
           "mark": {
             "type": "bar"
@@ -102,11 +98,7 @@
           "width": 700,
           "$schema": "https://vega.github.io/schema/vega-lite/v5.20.1.json",
           "datasets": {
-<<<<<<< HEAD
-            "data-02b3c9107cbad36a10c64f9097bccef8": [
-=======
             "data-8463e963c810d6a835c03ff21b8c7ddf": [
->>>>>>> ea6495db
               {
                 "carrier": "UA",
                 "flight_count": 1,
@@ -118,11 +110,7 @@
                 "market_share": 33.33333333333333
               },
               {
-<<<<<<< HEAD
-                "carrier": "AA",
-=======
                 "carrier": "DL",
->>>>>>> ea6495db
                 "flight_count": 1,
                 "market_share": 33.33333333333333
               }
@@ -134,7 +122,7 @@
     "setup_carriers": {
       "code": "import ibis\nfrom boring_semantic_layer import to_semantic_table\n\ncon = ibis.duckdb.connect(\":memory:\")\n\n# Create carriers data\ncarriers_data = ibis.memtable({\n    \"code\": [\"AA\", \"UA\", \"DL\"],\n    \"name\": [\"American Airlines\", \"United Airlines\", \"Delta Air Lines\"]\n})\ncarriers_tbl = con.create_table(\"carriers\", carriers_data)",
       "sql": "WITH \"t1\" AS (\n  SELECT\n    *\n  FROM \"memory\".\"main\".\"flights\" AS \"t0\"\n)\nSELECT\n  \"t7\".\"carrier\",\n  \"t7\".\"flight_count\",\n  (\n    CAST(\"t7\".\"flight_count\" AS DOUBLE) / CAST(\"t7\".\"flight_count_right\" AS DOUBLE)\n  ) * 100 AS \"market_share\"\nFROM (\n  SELECT\n    \"t5\".\"carrier\",\n    \"t5\".\"flight_count\",\n    \"t6\".\"flight_count\" AS \"flight_count_right\"\n  FROM (\n    SELECT\n      \"t2\".\"carrier\",\n      COUNT(*) AS \"flight_count\"\n    FROM \"t1\" AS \"t2\"\n    GROUP BY\n      1\n  ) AS \"t5\"\n  CROSS JOIN (\n    SELECT\n      COUNT(*) AS \"flight_count\"\n    FROM \"t1\" AS \"t2\"\n  ) AS \"t6\"\n) AS \"t7\"",
-      "plan": "r0 := \u001b[1;34mSemanticTable\u001b[0m: \u001b[1;34mflights\u001b[0m\n  \u001b[36morigin [dim]\u001b[0m\n  \u001b[36mdestination [dim]\u001b[0m\n  \u001b[36myear [dim]\u001b[0m\n  \u001b[36mcarrier [dim]\u001b[0m\n  \u001b[35mtotal_flights [measure]\u001b[0m\n  \u001b[35mtotal_distance [measure]\u001b[0m\n  \u001b[35mmax_delay [measure]\u001b[0m\n  \u001b[35mavg_distance [measure]\u001b[0m\n  \u001b[35mflight_count [measure]\u001b[0m\n  \u001b[33mavg_distance_per_flight [calc]\u001b[0m\n  \u001b[33mmarket_share [calc]\u001b[0m\n\nr1 := \u001b[1;32mGroupBy\u001b[0m[\u001b[93mr0\u001b[0m]\n  keys:\n    \u001b[36mcarrier\u001b[0m\n\n\u001b[1;32mAggregate\u001b[0m[\u001b[93mr1\u001b[0m]\n  groups:\n    \u001b[36mcarrier\u001b[0m\n  metrics:\n    \u001b[35mflight_count\u001b[0m\n    \u001b[35mmarket_share\u001b[0m",
+      "plan": "r0 := SemanticTableOp[flights]\n  4 dimensions: origin, destination, year, ...\n  7 measures: total_flights, total_distance, max_delay, ...\n\nr1 := SemanticGroupByOp\n  source: SemanticTableOp\n  keys: ['carrier']\n  inherited dimensions: 4\n  inherited measures: 7\n\nSemanticAggregateOp\n  source: SemanticGroupByOp\n  keys: ['carrier']\n  aggs: [flight_count, market_share]",
       "table": {
         "columns": [
           "carrier",
@@ -143,17 +131,17 @@
         ],
         "data": [
           [
+            "AA",
+            1,
+            33.33333333333333
+          ],
+          [
+            "DL",
+            1,
+            33.33333333333333
+          ],
+          [
             "UA",
-            1,
-            33.33333333333333
-          ],
-          [
-            "AA",
-            1,
-            33.33333333333333
-          ],
-          [
-            "DL",
             1,
             33.33333333333333
           ]
@@ -169,11 +157,7 @@
             }
           },
           "data": {
-<<<<<<< HEAD
-            "name": "data-444a8c980d5c591c007caa61dccef4bc"
-=======
             "name": "data-8463e963c810d6a835c03ff21b8c7ddf"
->>>>>>> ea6495db
           },
           "mark": {
             "type": "bar"
@@ -226,22 +210,14 @@
           "width": 700,
           "$schema": "https://vega.github.io/schema/vega-lite/v5.20.1.json",
           "datasets": {
-<<<<<<< HEAD
-            "data-444a8c980d5c591c007caa61dccef4bc": [
-=======
             "data-8463e963c810d6a835c03ff21b8c7ddf": [
->>>>>>> ea6495db
               {
                 "carrier": "UA",
                 "flight_count": 1,
                 "market_share": 33.33333333333333
               },
               {
-<<<<<<< HEAD
-                "carrier": "UA",
-=======
                 "carrier": "AA",
->>>>>>> ea6495db
                 "flight_count": 1,
                 "market_share": 33.33333333333333
               },
@@ -258,7 +234,7 @@
     "join_demo": {
       "code": "# Join carriers to flights - one carrier has many flights\nflights_with_carriers = flights_st.join_many(\n    carriers,\n    left_on=\"carrier\",\n    right_on=\"code\"\n)\n\n# Inspect available dimensions and measures\nflights_with_carriers.dimensions",
       "sql": "WITH \"t1\" AS (\n  SELECT\n    *\n  FROM \"memory\".\"main\".\"flights\" AS \"t0\"\n)\nSELECT\n  \"t7\".\"carrier\",\n  \"t7\".\"flight_count\",\n  (\n    CAST(\"t7\".\"flight_count\" AS DOUBLE) / CAST(\"t7\".\"flight_count_right\" AS DOUBLE)\n  ) * 100 AS \"market_share\"\nFROM (\n  SELECT\n    \"t5\".\"carrier\",\n    \"t5\".\"flight_count\",\n    \"t6\".\"flight_count\" AS \"flight_count_right\"\n  FROM (\n    SELECT\n      \"t2\".\"carrier\",\n      COUNT(*) AS \"flight_count\"\n    FROM \"t1\" AS \"t2\"\n    GROUP BY\n      1\n  ) AS \"t5\"\n  CROSS JOIN (\n    SELECT\n      COUNT(*) AS \"flight_count\"\n    FROM \"t1\" AS \"t2\"\n  ) AS \"t6\"\n) AS \"t7\"",
-      "plan": "r0 := \u001b[1;34mSemanticTable\u001b[0m: \u001b[1;34mflights\u001b[0m\n  \u001b[36morigin [dim]\u001b[0m\n  \u001b[36mdestination [dim]\u001b[0m\n  \u001b[36myear [dim]\u001b[0m\n  \u001b[36mcarrier [dim]\u001b[0m\n  \u001b[35mtotal_flights [measure]\u001b[0m\n  \u001b[35mtotal_distance [measure]\u001b[0m\n  \u001b[35mmax_delay [measure]\u001b[0m\n  \u001b[35mavg_distance [measure]\u001b[0m\n  \u001b[35mflight_count [measure]\u001b[0m\n  \u001b[33mavg_distance_per_flight [calc]\u001b[0m\n  \u001b[33mmarket_share [calc]\u001b[0m\n\nr1 := \u001b[1;32mGroupBy\u001b[0m[\u001b[93mr0\u001b[0m]\n  keys:\n    \u001b[36mcarrier\u001b[0m\n\n\u001b[1;32mAggregate\u001b[0m[\u001b[93mr1\u001b[0m]\n  groups:\n    \u001b[36mcarrier\u001b[0m\n  metrics:\n    \u001b[35mflight_count\u001b[0m\n    \u001b[35mmarket_share\u001b[0m",
+      "plan": "r0 := SemanticTableOp[flights]\n  4 dimensions: origin, destination, year, ...\n  7 measures: total_flights, total_distance, max_delay, ...\n\nr1 := SemanticGroupByOp\n  source: SemanticTableOp\n  keys: ['carrier']\n  inherited dimensions: 4\n  inherited measures: 7\n\nSemanticAggregateOp\n  source: SemanticGroupByOp\n  keys: ['carrier']\n  aggs: [flight_count, market_share]",
       "table": {
         "columns": [
           "carrier",
@@ -272,16 +248,12 @@
             33.33333333333333
           ],
           [
+            "UA",
+            1,
+            33.33333333333333
+          ],
+          [
             "DL",
-            1,
-            33.33333333333333
-          ],
-          [
-<<<<<<< HEAD
-            "UA",
-=======
-            "DL",
->>>>>>> ea6495db
             1,
             33.33333333333333
           ]
@@ -297,11 +269,7 @@
             }
           },
           "data": {
-<<<<<<< HEAD
-            "name": "data-5702d87060c2f48d90709e77ac71067e"
-=======
             "name": "data-444a8c980d5c591c007caa61dccef4bc"
->>>>>>> ea6495db
           },
           "mark": {
             "type": "bar"
@@ -354,11 +322,7 @@
           "width": 700,
           "$schema": "https://vega.github.io/schema/vega-lite/v5.20.1.json",
           "datasets": {
-<<<<<<< HEAD
-            "data-5702d87060c2f48d90709e77ac71067e": [
-=======
             "data-444a8c980d5c591c007caa61dccef4bc": [
->>>>>>> ea6495db
               {
                 "carrier": "AA",
                 "flight_count": 1,
@@ -370,11 +334,7 @@
                 "market_share": 33.33333333333333
               },
               {
-<<<<<<< HEAD
-                "carrier": "AA",
-=======
                 "carrier": "DL",
->>>>>>> ea6495db
                 "flight_count": 1,
                 "market_share": 33.33333333333333
               }
